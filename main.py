--- conflicted
+++ resolved
@@ -55,11 +55,7 @@
         )
         text_encoders = [text_encoder]
         model = WanModel(args.model_path, model_config)
-<<<<<<< HEAD
-        vae_model = WanVAE(vae_pth=os.path.join(args.model_path, "Wan2.1_VAE.pth"), device=init_device)
-=======
-        vae_model = WanVAE(vae_pth=os.path.join(args.model_path, "Wan2.1_VAE.pth"), device=torch.device("cuda"), parallel=args.parallel_vae)
->>>>>>> c95875c0
+        vae_model = WanVAE(vae_pth=os.path.join(args.model_path, "Wan2.1_VAE.pth"), device=init_device, parallel=args.parallel_vae)
         if args.task == 'i2v':
             image_encoder = CLIPModel(
                 dtype=torch.float16,
