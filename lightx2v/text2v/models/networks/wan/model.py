import os
import torch
import time
import glob
from lightx2v.text2v.models.networks.wan.weights.pre_weights import WanPreWeights
from lightx2v.text2v.models.networks.wan.weights.post_weights import WanPostWeights
from lightx2v.text2v.models.networks.wan.weights.transformer_weights import (
    WanTransformerWeights,
)
from lightx2v.text2v.models.networks.wan.infer.pre_infer import WanPreInfer
from lightx2v.text2v.models.networks.wan.infer.post_infer import WanPostInfer
from lightx2v.text2v.models.networks.wan.infer.transformer_infer import (
    WanTransformerInfer,
)
from lightx2v.text2v.models.networks.wan.infer.feature_caching.transformer_infer import WanTransformerInferFeatureCaching
from safetensors import safe_open
from lightx2v.attentions.distributed.ulysses.wrap import parallelize_wan


class WanModel:
    pre_weight_class = WanPreWeights
    post_weight_class = WanPostWeights
    transformer_weight_class = WanTransformerWeights

    def __init__(self, model_path, config):
        self.model_path = model_path
        self.config = config
        self._init_infer_class()
        self._init_weights()
        self._init_infer()

<<<<<<< HEAD
        if self.config['cpu_offload']:
            self.to_cpu()
=======
        if config['parallel_attn']:
            parallelize_wan(self)
>>>>>>> c95875c0

    def _init_infer_class(self):
        self.pre_infer_class = WanPreInfer
        self.post_infer_class = WanPostInfer
        if self.config["feature_caching"] == "NoCaching":
            self.transformer_infer_class = WanTransformerInfer
        elif self.config["feature_caching"] == "Tea":
            self.transformer_infer_class = WanTransformerInferFeatureCaching
        else:
            raise NotImplementedError(
                f"Unsupported feature_caching type: {self.config['feature_caching']}"
            )

    def _load_safetensor_to_dict(self, file_path):
        with safe_open(file_path, framework="pt") as f:
            tensor_dict = {
                key: f.get_tensor(key).to(torch.bfloat16).cuda() for key in f.keys()
            }
        return tensor_dict

    def _load_ckpt(self):
        safetensors_pattern = os.path.join(self.model_path, "*.safetensors")
        safetensors_files = glob.glob(safetensors_pattern)

        if not safetensors_files:
            raise FileNotFoundError(
                f"No .safetensors files found in directory: {self.model_path}"
            )
        weight_dict = {}
        for file_path in safetensors_files:
            file_weights = self._load_safetensor_to_dict(file_path)
            weight_dict.update(file_weights)
        return weight_dict

    def _init_weights(self):
        weight_dict = self._load_ckpt()
        # init weights
        self.pre_weight = self.pre_weight_class(self.config)
        self.post_weight = self.post_weight_class()
        self.transformer_weights = self.transformer_weight_class(self.config)
        # load weights
        self.pre_weight.load_weights(weight_dict)
        self.post_weight.load_weights(weight_dict)
        self.transformer_weights.load_weights(weight_dict)

    def _init_infer(self):
        self.pre_infer = self.pre_infer_class(self.config)
        self.post_infer = self.post_infer_class(self.config)
        self.transformer_infer = self.transformer_infer_class(self.config)

    def set_scheduler(self, scheduler):
        self.scheduler = scheduler
        self.transformer_infer.set_scheduler(scheduler)

    def to_cpu(self):
        self.pre_weight.to_cpu()
        self.post_weight.to_cpu()
        self.transformer_weights.to_cpu()

    def to_cuda(self):
        self.pre_weight.to_cuda()
        self.post_weight.to_cuda()
        self.transformer_weights.to_cuda()

    @torch.no_grad()
    def infer(self, text_encoders_output, image_encoder_output, args):

        timestep = torch.stack([self.scheduler.timesteps[self.scheduler.step_index]])

        embed, grid_sizes, pre_infer_out = self.pre_infer.infer(
            self.pre_weight,
            [self.scheduler.latents],
            timestep,
            text_encoders_output["context"],
            self.scheduler.seq_len,
            image_encoder_output["clip_encoder_out"],
            [image_encoder_output["vae_encode_out"]],
        )
        x = self.transformer_infer.infer(
            self.transformer_weights, grid_sizes, embed, *pre_infer_out
        )
        noise_pred_cond = self.post_infer.infer(
            self.post_weight, x, embed, grid_sizes
        )[0]

        if self.config["feature_caching"] == "Tea":
            self.scheduler.cnt += 1
            if self.scheduler.cnt >= self.scheduler.num_steps:
                self.scheduler.cnt = 0

        embed, grid_sizes, pre_infer_out = self.pre_infer.infer(
            self.pre_weight,
            [self.scheduler.latents],
            timestep,
            text_encoders_output["context_null"],
            self.scheduler.seq_len,
            image_encoder_output["clip_encoder_out"],
            [image_encoder_output["vae_encode_out"]],
        )
        x = self.transformer_infer.infer(
            self.transformer_weights, grid_sizes, embed, *pre_infer_out
        )
        noise_pred_uncond = self.post_infer.infer(
            self.post_weight, x, embed, grid_sizes
        )[0]

        if self.config["feature_caching"] == "Tea":
            self.scheduler.cnt += 1
            if self.scheduler.cnt >= self.scheduler.num_steps:
                self.scheduler.cnt = 0

        self.scheduler.noise_pred = noise_pred_uncond + args.sample_guide_scale * (
            noise_pred_cond - noise_pred_uncond
        )<|MERGE_RESOLUTION|>--- conflicted
+++ resolved
@@ -29,13 +29,11 @@
         self._init_weights()
         self._init_infer()
 
-<<<<<<< HEAD
+        if config['parallel_attn']:
+            parallelize_wan(self)
+
         if self.config['cpu_offload']:
             self.to_cpu()
-=======
-        if config['parallel_attn']:
-            parallelize_wan(self)
->>>>>>> c95875c0
 
     def _init_infer_class(self):
         self.pre_infer_class = WanPreInfer
