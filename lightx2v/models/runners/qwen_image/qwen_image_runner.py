import gc
import math

import torch
import torchvision.transforms.functional as TF
from PIL import Image
from loguru import logger

from lightx2v.models.input_encoders.hf.qwen25.qwen25_vlforconditionalgeneration import Qwen25_VLForConditionalGeneration_TextEncoder
from lightx2v.models.networks.qwen_image.lora_adapter import QwenImageLoraWrapper
from lightx2v.models.networks.qwen_image.model import QwenImageTransformerModel
from lightx2v.models.runners.default_runner import DefaultRunner
from lightx2v.models.schedulers.qwen_image.scheduler import QwenImageScheduler
from lightx2v.models.video_encoders.hf.qwen_image.vae import AutoencoderKLQwenImageVAE
from lightx2v.server.metrics import monitor_cli
from lightx2v.utils.envs import *
from lightx2v.utils.profiler import *
from lightx2v.utils.registry_factory import RUNNER_REGISTER
from lightx2v_platform.base.global_var import AI_DEVICE

torch_device_module = getattr(torch, AI_DEVICE)


def calculate_dimensions(target_area, ratio):
    width = math.sqrt(target_area * ratio)
    height = width / ratio

    width = round(width / 32) * 32
    height = round(height / 32) * 32

    return width, height, None


@RUNNER_REGISTER("qwen_image")
class QwenImageRunner(DefaultRunner):
    model_cpu_offload_seq = "text_encoder->transformer->vae"
    _callback_tensor_inputs = ["latents", "prompt_embeds"]

    def __init__(self, config):
        super().__init__(config)

    @ProfilingContext4DebugL2("Load models")
    def load_model(self):
        self.model = self.load_transformer()
        self.text_encoders = self.load_text_encoder()
        self.vae = self.load_vae()

    def load_transformer(self):
        model = QwenImageTransformerModel(self.config)
        if self.config.get("lora_configs") and self.config.lora_configs:
            assert not self.config.get("dit_quantized", False)
            lora_wrapper = QwenImageLoraWrapper(model)
            for lora_config in self.config.lora_configs:
                lora_path = lora_config["path"]
                strength = lora_config.get("strength", 1.0)
                lora_name = lora_wrapper.load_lora(lora_path)
                lora_wrapper.apply_lora(lora_name, strength)
                logger.info(f"Loaded LoRA: {lora_name} with strength: {strength}")
        return model

    def load_text_encoder(self):
        text_encoder = Qwen25_VLForConditionalGeneration_TextEncoder(self.config)
        text_encoders = [text_encoder]
        return text_encoders

    def load_image_encoder(self):
        pass

    def load_vae(self):
        vae = AutoencoderKLQwenImageVAE(self.config)
        return vae

    def init_modules(self):
        logger.info("Initializing runner modules...")
        if not self.config.get("lazy_load", False) and not self.config.get("unload_modules", False):
            self.load_model()
        elif self.config.get("lazy_load", False):
            assert self.config.get("cpu_offload", False)
        self.run_dit = self._run_dit_local
        if self.config["task"] == "t2i":
            self.run_input_encoder = self._run_input_encoder_local_t2i
        elif self.config["task"] == "i2i":
            self.run_input_encoder = self._run_input_encoder_local_i2i
        else:
            assert NotImplementedError

        self.model.set_scheduler(self.scheduler)

    @ProfilingContext4DebugL2("Run DiT")
    def _run_dit_local(self, total_steps=None):
        if self.config.get("lazy_load", False) or self.config.get("unload_modules", False):
            self.model = self.load_transformer()
        self.model.scheduler.prepare(self.input_info)
        latents, generator = self.run(total_steps)
        return latents, generator

    @ProfilingContext4DebugL2("Run Encoders")
    def _run_input_encoder_local_t2i(self):
        prompt = self.input_info.prompt
        text_encoder_output = self.run_text_encoder(prompt, neg_prompt=self.input_info.negative_prompt)
        torch_device_module.empty_cache()
        gc.collect()
        return {
            "text_encoder_output": text_encoder_output,
            "image_encoder_output": None,
        }

    def read_image_input(self, img_path):
        if isinstance(img_path, Image.Image):
            img_ori = img_path
        else:
            img_ori = Image.open(img_path).convert("RGB")
        if GET_RECORDER_MODE():
            width, height = img_ori.size
            monitor_cli.lightx2v_input_image_len.observe(width * height)
        img = TF.to_tensor(img_ori).sub_(0.5).div_(0.5).unsqueeze(0).to(AI_DEVICE)
        self.input_info.original_size.append(img_ori.size)
        return img, img_ori

    @ProfilingContext4DebugL2("Run Encoders")
    def _run_input_encoder_local_i2i(self):
        image_paths_list = self.input_info.image_path.split(",")
        images_list = []
        for image_path in image_paths_list:
            _, image = self.read_image_input(image_path)
            images_list.append(image)

        prompt = self.input_info.prompt
        text_encoder_output = self.run_text_encoder(prompt, images_list, neg_prompt=self.input_info.negative_prompt)

        image_encoder_output_list = []
        for vae_image in text_encoder_output["image_info"]["vae_image_list"]:
            image_encoder_output = self.run_vae_encoder(image=vae_image)
            image_encoder_output_list.append(image_encoder_output)
        torch_device_module.empty_cache()
        gc.collect()
        return {
            "text_encoder_output": text_encoder_output,
            "image_encoder_output": image_encoder_output_list,
        }

    @ProfilingContext4DebugL1("Run Text Encoder", recorder_mode=GET_RECORDER_MODE(), metrics_func=monitor_cli.lightx2v_run_text_encode_duration, metrics_labels=["QwenImageRunner"])
    def run_text_encoder(self, text, image_list=None, neg_prompt=None):
        if GET_RECORDER_MODE():
            monitor_cli.lightx2v_input_prompt_len.observe(len(text))
        text_encoder_output = {}
        if self.config["task"] == "t2i":
            prompt_embeds, _, _ = self.text_encoders[0].infer([text])
            self.input_info.txt_seq_lens = [prompt_embeds.shape[1]]
            text_encoder_output["prompt_embeds"] = prompt_embeds
            if self.config["enable_cfg"] and neg_prompt is not None:
                neg_prompt_embeds, _, _ = self.text_encoders[0].infer([neg_prompt])
                self.input_info.txt_seq_lens.append(neg_prompt_embeds.shape[1])
                text_encoder_output["negative_prompt_embeds"] = neg_prompt_embeds
        elif self.config["task"] == "i2i":
            prompt_embeds, _, image_info = self.text_encoders[0].infer([text], image_list)
            self.input_info.txt_seq_lens = [prompt_embeds.shape[1]]
            text_encoder_output["prompt_embeds"] = prompt_embeds
            text_encoder_output["image_info"] = image_info
            if self.config["enable_cfg"] and neg_prompt is not None:
                neg_prompt_embeds, _, _ = self.text_encoders[0].infer([neg_prompt], image_list)
                self.input_info.txt_seq_lens.append(neg_prompt_embeds.shape[1])
                text_encoder_output["negative_prompt_embeds"] = neg_prompt_embeds
        return text_encoder_output

    @ProfilingContext4DebugL1("Run VAE Encoder", recorder_mode=GET_RECORDER_MODE(), metrics_func=monitor_cli.lightx2v_run_vae_encoder_image_duration, metrics_labels=["QwenImageRunner"])
    def run_vae_encoder(self, image):
        image_latents = self.vae.encode_vae_image(image.to(GET_DTYPE()))
        return {"image_latents": image_latents}

    def run(self, total_steps=None):
        if total_steps is None:
            total_steps = self.model.scheduler.infer_steps
        for step_index in range(total_steps):
            logger.info(f"==> step_index: {step_index + 1} / {total_steps}")

            with ProfilingContext4DebugL1("step_pre"):
                self.model.scheduler.step_pre(step_index=step_index)

            with ProfilingContext4DebugL1("🚀 infer_main"):
                self.model.infer(self.inputs)

            with ProfilingContext4DebugL1("step_post"):
                self.model.scheduler.step_post()

            if self.progress_callback:
                self.progress_callback(((step_index + 1) / total_steps) * 100, 100)

        return self.model.scheduler.latents, self.model.scheduler.generator

    def get_custom_shape(self):
        default_aspect_ratios = {
            "16:9": [1664, 928],
            "9:16": [928, 1664],
            "1:1": [1328, 1328],
            "4:3": [1472, 1140],
            "3:4": [768, 1024],
        }
        as_maps = self.config.get("aspect_ratios", {})
        as_maps.update(default_aspect_ratios)
        max_size = self.config.get("max_custom_size", 1664)
        min_size = self.config.get("min_custom_size", 256)

        if len(self.input_info.custom_shape) == 2:
            height, width = self.input_info.custom_shape
            if width > max_size or height > max_size:
                scale = max_size / max(width, height)
                width, height = int(width * scale), int(height * scale)
                logger.warning(f"Custom shape is too large, scaled to {width}x{height}")
            width, height = max(width, min_size), max(height, min_size)
            logger.info(f"Qwen Image Runner got custom shape: {width}x{height}")
            return (width, height)

        if self.input_info.aspect_ratio:
            if self.input_info.aspect_ratio in as_maps:
                logger.info(f"Qwen Image Runner got aspect ratio: {self.input_info.aspect_ratio}")
                width, height = as_maps[self.input_info.aspect_ratio]
                return (width, height)
            logger.warning(f"Invalid aspect ratio: {self.input_info.aspect_ratio}, not in {as_maps.keys()}")

        if self.config["task"] == "t2i" or not self.config["_auto_resize"]:
            width, height = as_maps[self.config.get("aspect_ratio", "16:9")]
            return (width, height)
        return None

    def set_target_shape(self):
        custom_shape = self.get_custom_shape()
        if custom_shape is not None:
            width, height = custom_shape
        else:
<<<<<<< HEAD
            if self.config["task"] == "t2i":
                width, height = self.config.get("aspect_ratios", ASPECT_RATIO_MAP)[self.config["aspect_ratio"]]
            elif self.config["task"] == "i2i":
                width, height = self.input_info.original_size[-1]
                calculated_width, calculated_height, _ = calculate_dimensions(1024 * 1024, width / height)
                multiple_of = self.vae.vae_scale_factor * 2
                width = calculated_width // multiple_of * multiple_of
                height = calculated_height // multiple_of * multiple_of
                self.input_info.auto_width = width
                self.input_info.auto_height = height
=======
            width, height = self.input_info.original_size[-1]
            calculated_width, calculated_height, _ = calculate_dimensions(1024 * 1024, width / height)
            multiple_of = self.vae.vae_scale_factor * 2
            width = calculated_width // multiple_of * multiple_of
            height = calculated_height // multiple_of * multiple_of
        logger.info(f"Qwen Image Runner set target shape: {width}x{height}")
        self.input_info.auto_width = width
        self.input_info.auto_height = height
>>>>>>> c44ab449

        # VAE applies 8x compression on images but we must also account for packing which requires
        # latent height and width to be divisible by 2.
        height = 2 * (int(height) // (self.vae.vae_scale_factor * 2))
        width = 2 * (int(width) // (self.vae.vae_scale_factor * 2))
        num_channels_latents = self.model.in_channels // 4
        self.input_info.target_shape = (1, 1, num_channels_latents, height, width)

    def set_img_shapes(self):
        width, height = self.input_info.auto_width, self.input_info.auto_height
        if self.config["task"] == "t2i":
            image_shapes = [(1, height // self.config["vae_scale_factor"] // 2, width // self.config["vae_scale_factor"] // 2)] * 1
        elif self.config["task"] == "i2i":
            image_shapes = [[(1, height // self.config["vae_scale_factor"] // 2, width // self.config["vae_scale_factor"] // 2)]]
            for image_height, image_width in self.inputs["text_encoder_output"]["image_info"]["vae_image_info_list"]:
                image_shapes[0].append((1, image_height // self.config["vae_scale_factor"] // 2, image_width // self.config["vae_scale_factor"] // 2))

        self.input_info.image_shapes = image_shapes

    def init_scheduler(self):
        self.scheduler = QwenImageScheduler(self.config)

    def get_encoder_output_i2v(self):
        pass

    def run_image_encoder(self):
        pass

    @ProfilingContext4DebugL2("Load models")
    def load_model(self):
        self.model = self.load_transformer()
        self.text_encoders = self.load_text_encoder()
        self.image_encoder = self.load_image_encoder()
        self.vae = self.load_vae()
        self.vfi_model = self.load_vfi_model() if "video_frame_interpolation" in self.config else None

    @ProfilingContext4DebugL1(
        "Run VAE Decoder",
        recorder_mode=GET_RECORDER_MODE(),
        metrics_func=monitor_cli.lightx2v_run_vae_decode_duration,
        metrics_labels=["QwenImageRunner"],
    )
    def run_vae_decoder(self, latents):
        if self.config.get("lazy_load", False) or self.config.get("unload_modules", False):
            self.vae_decoder = self.load_vae()
        images = self.vae.decode(latents, self.input_info)
        if self.config.get("lazy_load", False) or self.config.get("unload_modules", False):
            del self.vae_decoder
            torch_device_module.empty_cache()
            gc.collect()
        return images

    def run_pipeline(self, input_info):
        self.input_info = input_info

        self.inputs = self.run_input_encoder()
        self.set_target_shape()
        self.set_img_shapes()
        logger.info(f"input_info: {self.input_info}")

        latents, generator = self.run_dit()
        images = self.run_vae_decoder(latents)
        self.end_run()

        image = images[0]
        image.save(f"{input_info.save_result_path}")
        logger.info(f"Image saved: {input_info.save_result_path}")

        del latents, generator
        torch_device_module.empty_cache()
        gc.collect()

        # Return (images, audio) - audio is None for default runner
        return images, None<|MERGE_RESOLUTION|>--- conflicted
+++ resolved
@@ -228,18 +228,6 @@
         if custom_shape is not None:
             width, height = custom_shape
         else:
-<<<<<<< HEAD
-            if self.config["task"] == "t2i":
-                width, height = self.config.get("aspect_ratios", ASPECT_RATIO_MAP)[self.config["aspect_ratio"]]
-            elif self.config["task"] == "i2i":
-                width, height = self.input_info.original_size[-1]
-                calculated_width, calculated_height, _ = calculate_dimensions(1024 * 1024, width / height)
-                multiple_of = self.vae.vae_scale_factor * 2
-                width = calculated_width // multiple_of * multiple_of
-                height = calculated_height // multiple_of * multiple_of
-                self.input_info.auto_width = width
-                self.input_info.auto_height = height
-=======
             width, height = self.input_info.original_size[-1]
             calculated_width, calculated_height, _ = calculate_dimensions(1024 * 1024, width / height)
             multiple_of = self.vae.vae_scale_factor * 2
@@ -248,7 +236,6 @@
         logger.info(f"Qwen Image Runner set target shape: {width}x{height}")
         self.input_info.auto_width = width
         self.input_info.auto_height = height
->>>>>>> c44ab449
 
         # VAE applies 8x compression on images but we must also account for packing which requires
         # latent height and width to be divisible by 2.
