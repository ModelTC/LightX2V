--- conflicted
+++ resolved
@@ -344,14 +344,11 @@
         target_fps = self.config.get("target_fps", 16)
         self._audio_processor = AudioProcessor(audio_sr, target_fps)
 
+        if not isinstance(audio_path, str):
+            return [], 0, None, 0
+
         # Get audio files from person objects or legacy format
-<<<<<<< HEAD
-        audio_files = self._get_audio_files_from_config()
-        if not audio_files:
-            return 0, [], 0
-=======
         audio_files, mask_files = self.get_audio_files_from_audio_path(audio_path)
->>>>>>> 69c2f650
 
         # Load audio based on single or multi-person mode
         if len(audio_files) == 1:
@@ -367,37 +364,12 @@
         # Segment audio
         audio_segments = self._audio_processor.segment_audio(audio_array, expected_frames, self.config.get("target_video_length", 81), self.prev_frame_length)
 
-<<<<<<< HEAD
-        return audio_array.size(0), audio_segments, expected_frames
-
-    def _get_audio_files_from_config(self):
-        talk_objects = self.config.get("talk_objects")
-        if talk_objects:
-            audio_files = []
-            for idx, person in enumerate(talk_objects):
-                audio_path = person.get("audio")
-                if audio_path and Path(audio_path).is_file():
-                    audio_files.append(str(audio_path))
-                else:
-                    logger.warning(f"Person {idx} audio file {audio_path} does not exist or not specified")
-            if audio_files:
-                logger.info(f"Loaded {len(audio_files)} audio files from talk_objects")
-            return audio_files
-
-        audio_path = self.config.get("audio_path")
-        if isinstance(audio_path, str):
-            return [audio_path]
-
-        logger.error("config audio_path or talk_objects is not specified")
-        return []
-=======
         # Mask latent for multi-person s2v
         if mask_files is not None:
             mask_latents = [self.process_single_mask(mask_file) for mask_file in mask_files]
             mask_latents = torch.cat(mask_latents, dim=0)
         else:
             mask_latents = None
->>>>>>> 69c2f650
 
         return audio_segments, expected_frames, mask_latents, len(audio_files)
 
