--- conflicted
+++ resolved
@@ -1,10 +1,7 @@
 import gc
 import os
-<<<<<<< HEAD
 import re
 import warnings
-=======
->>>>>>> 96c7d8d1
 from dataclasses import dataclass
 from pathlib import Path
 from typing import Dict, List, Optional, Tuple
@@ -33,14 +30,10 @@
 from lightx2v.utils.envs import *
 from lightx2v.utils.profiler import *
 from lightx2v.utils.registry_factory import RUNNER_REGISTER
-<<<<<<< HEAD
-from lightx2v.utils.utils import find_torch_model_path, load_weights, vae_to_comfyui_image
+from lightx2v.utils.utils import find_torch_model_path, load_weights, vae_to_comfyui_image_inplace
 
 warnings.filterwarnings("ignore", category=UserWarning, module="torchaudio")
 warnings.filterwarnings("ignore", category=UserWarning, module="torchvision.io")
-=======
-from lightx2v.utils.utils import find_torch_model_path, load_weights, vae_to_comfyui_image_inplace
->>>>>>> 96c7d8d1
 
 
 def get_optimal_patched_size_with_sp(patched_h, patched_w, sp_size):
@@ -591,14 +584,9 @@
     def end_run_segment(self):
         self.gen_video = torch.clamp(self.gen_video, -1, 1).to(torch.float)
         useful_length = self.segment.end_frame - self.segment.start_frame
-<<<<<<< HEAD
-        self.gen_video_list.append(self.gen_video[:, :, :useful_length].cpu())
-        self.cut_audio_list.append(self.segment.audio_array[:, : useful_length * self._audio_processor.audio_frame_rate])
-=======
         video_seg = self.gen_video[:, :, :useful_length].cpu()
-        audio_seg = self.segment.audio_array[: useful_length * self._audio_processor.audio_frame_rate]
->>>>>>> 96c7d8d1
-
+        audio_seg = self.segment.audio_array[:, : useful_length * self._audio_processor.audio_frame_rate]
+        audio_seg = audio_seg.sum(dim=0)  # 多条音频, 混合音轨
         video_seg = vae_to_comfyui_image_inplace(video_seg)
 
         # [Warning] Need check whether video segment interpolation works...
@@ -615,7 +603,7 @@
             self.va_recorder.pub_livestream(video_seg, audio_seg)
         elif self.config.get("return_video", False):
             self.gen_video_final[self.segment.start_frame : self.segment.end_frame].copy_(video_seg)
-            self.cut_audio_final = np.concatenate([self.cut_audio_final, audio_seg], axis=0).astype(np.float32) if self.cut_audio_final is not None else audio_seg
+            self.cut_audio_final = torch.cat([self.cut_audio_final, audio_seg], axis=0).float() if self.cut_audio_final is not None else audio_seg
 
         # Update prev_video for next iteration
         self.prev_video = self.gen_video
@@ -723,80 +711,17 @@
                 self.va_recorder = None
 
     @ProfilingContext4DebugL1("Process after vae decoder")
-<<<<<<< HEAD
-    def process_images_after_vae_decoder(self, save_video=True):
-        # Merge results
-        gen_lvideo = torch.cat(self.gen_video_list, dim=2).float()
-        merge_audio = torch.cat(self.cut_audio_list, dim=1).float()
-        comfyui_images = vae_to_comfyui_image(gen_lvideo)
-
-        # Apply frame interpolation if configured
-        if "video_frame_interpolation" in self.config and self.vfi_model is not None:
-            target_fps = self.config["video_frame_interpolation"]["target_fps"]
-            logger.info(f"Interpolating frames from {self.config.get('fps', 16)} to {target_fps}")
-            comfyui_images = self.vfi_model.interpolate_frames(
-                comfyui_images,
-                source_fps=self.config.get("fps", 16),
-                target_fps=target_fps,
-            )
-
-        if save_video and isinstance(self.config["save_video_path"], str):
-            if "video_frame_interpolation" in self.config and self.config["video_frame_interpolation"].get("target_fps"):
-                fps = self.config["video_frame_interpolation"]["target_fps"]
-            else:
-                fps = self.config.get("fps", 16)
-
-            if not dist.is_initialized() or dist.get_rank() == 0:
-                logger.info(f"🎬 Start to save video 🎬")
-
-                self._save_video_with_audio(comfyui_images, merge_audio, fps)
-                logger.info(f"✅ Video saved successfully to: {self.config.save_video_path} ✅")
-
-        # Convert audio to ComfyUI format
-        audio_waveform = merge_audio.unsqueeze(0).unsqueeze(0)
-        comfyui_audio = {"waveform": audio_waveform, "sample_rate": self._audio_processor.audio_sr}
-
-        return {"video": comfyui_images, "audio": comfyui_audio}
-=======
     def process_images_after_vae_decoder(self, save_video=False):
         if self.config.get("return_video", False):
-            audio_waveform = torch.from_numpy(self.cut_audio_final).unsqueeze(0).unsqueeze(0)
+            audio_waveform = self.cut_audio_final.unsqueeze(0).unsqueeze(0)
             comfyui_audio = {"waveform": audio_waveform, "sample_rate": self._audio_processor.audio_sr}
             return {"video": self.gen_video_final, "audio": comfyui_audio}
         return {"video": None, "audio": None}
->>>>>>> 96c7d8d1
 
     def init_modules(self):
         super().init_modules()
         self.run_input_encoder = self._run_input_encoder_local_r2v_audio
 
-<<<<<<< HEAD
-    def _save_video_with_audio(self, images, audio_array, fps):
-        output_path = self.config.get("save_video_path")
-        parent_dir = os.path.dirname(output_path)
-        if parent_dir and not os.path.exists(parent_dir):
-            os.makedirs(parent_dir, exist_ok=True)
-
-        sample_rate = self._audio_processor.audio_sr
-
-        if images.dtype != torch.uint8:
-            images = (images * 255).clamp(0, 255).to(torch.uint8)
-
-        audio_mixed = audio_array.sum(dim=0)  # 多条音频混合音轨
-
-        write_video(
-            filename=output_path,
-            video_array=images,
-            fps=fps,
-            video_codec="libx264",
-            audio_array=audio_mixed[None],
-            audio_fps=sample_rate,
-            audio_codec="aac",
-            options={"preset": "medium", "crf": "23"},  # 可调整视频输出质量
-        )
-
-=======
->>>>>>> 96c7d8d1
     def load_transformer(self):
         """Load transformer with LoRA support"""
         base_model = WanAudioModel(self.config.model_path, self.config, self.init_device)
