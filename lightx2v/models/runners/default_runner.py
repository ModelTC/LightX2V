--- conflicted
+++ resolved
@@ -9,11 +9,7 @@
 from lightx2v.utils.utils import save_videos_grid, cache_video
 from lightx2v.utils.generate_task_id import generate_task_id
 from lightx2v.utils.envs import *
-<<<<<<< HEAD
-from lightx2v.utils.memory_profiler import peak_memory_decorator
 from lightx2v.utils.service_utils import TensorTransporter, ImageTransporter
-=======
->>>>>>> 06a05dcf
 from loguru import logger
 
 
@@ -124,8 +120,6 @@
         torch.cuda.empty_cache()
 
     @ProfilingContext("Run VAE")
-<<<<<<< HEAD
-    @peak_memory_decorator
     async def run_vae(self, latents, generator):
         if self.config["mode"] == "split_server":
             images = await self.post_task(
@@ -136,10 +130,6 @@
             )
         else:
             images = self.vae_model.decode(latents, generator=generator, config=self.config)
-=======
-    def run_vae(self, latents, generator):
-        images = self.vae_model.decode(latents, generator=generator, config=self.config)
->>>>>>> 06a05dcf
         return images
 
     @ProfilingContext("Save video")
