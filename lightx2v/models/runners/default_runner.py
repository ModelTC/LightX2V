import gc

import requests
import torch
import torch.distributed as dist
import torchvision.transforms.functional as TF
from PIL import Image
from loguru import logger
from requests.exceptions import RequestException

from lightx2v.server.metrics import monitor_cli
from lightx2v.utils.envs import *
from lightx2v.utils.generate_task_id import generate_task_id
from lightx2v.utils.global_paras import CALIB
from lightx2v.utils.memory_profiler import peak_memory_decorator
from lightx2v.utils.profiler import *
from lightx2v.utils.utils import save_to_video, vae_to_comfyui_image

from .base_runner import BaseRunner


class DefaultRunner(BaseRunner):
    def __init__(self, config):
        super().__init__(config)
        self.has_prompt_enhancer = False
        self.progress_callback = None
        if self.config["task"] == "t2v" and self.config.get("sub_servers", {}).get("prompt_enhancer") is not None:
            self.has_prompt_enhancer = True
            if not self.check_sub_servers("prompt_enhancer"):
                self.has_prompt_enhancer = False
                logger.warning("No prompt enhancer server available, disable prompt enhancer.")
        if not self.has_prompt_enhancer:
            self.config["use_prompt_enhancer"] = False
        self.set_init_device()
        self.init_scheduler()

    def init_modules(self):
        logger.info("Initializing runner modules...")
        if not self.config.get("lazy_load", False) and not self.config.get("unload_modules", False):
            self.load_model()
        elif self.config.get("lazy_load", False):
            assert self.config.get("cpu_offload", False)
        self.model.set_scheduler(self.scheduler)  # set scheduler to model
        if self.config["task"] == "i2v":
            self.run_input_encoder = self._run_input_encoder_local_i2v
        elif self.config["task"] == "flf2v":
            self.run_input_encoder = self._run_input_encoder_local_flf2v
        elif self.config["task"] == "t2v":
            self.run_input_encoder = self._run_input_encoder_local_t2v
        elif self.config["task"] == "vace":
            self.run_input_encoder = self._run_input_encoder_local_vace
        elif self.config["task"] == "animate":
            self.run_input_encoder = self._run_input_encoder_local_animate
        elif self.config["task"] == "s2v":
            self.run_input_encoder = self._run_input_encoder_local_s2v
        self.config.lock()  # lock config to avoid modification
        if self.config.get("compile", False):
            logger.info(f"[Compile] Compile all shapes: {self.config.get('compile_shapes', [])}")
            self.model.compile(self.config.get("compile_shapes", []))

    def set_init_device(self):
        self.run_device = self.config.get("run_device", "cuda")
        if self.config["cpu_offload"]:
            self.init_device = torch.device("cpu")
        else:
            self.init_device = torch.device(self.run_device)

    def load_vfi_model(self):
        if self.config["video_frame_interpolation"].get("algo", None) == "rife":
            from lightx2v.models.vfi.rife.rife_comfyui_wrapper import RIFEWrapper

            logger.info("Loading RIFE model...")
            return RIFEWrapper(self.config["video_frame_interpolation"]["model_path"])
        else:
            raise ValueError(f"Unsupported VFI model: {self.config['video_frame_interpolation']['algo']}")

    def load_vsr_model(self):
        if "video_super_resolution" in self.config:
            from lightx2v.models.runners.vsr.vsr_wrapper import VSRWrapper

            logger.info("Loading VSR model...")
            return VSRWrapper(self.config["video_super_resolution"]["model_path"])
        else:
            return None

    @ProfilingContext4DebugL2("Load models")
    def load_model(self):
        self.model = self.load_transformer()
        self.text_encoders = self.load_text_encoder()
        self.image_encoder = self.load_image_encoder()
        self.vae_encoder, self.vae_decoder = self.load_vae()
        self.vfi_model = self.load_vfi_model() if "video_frame_interpolation" in self.config else None
        self.vsr_model = self.load_vsr_model() if "video_super_resolution" in self.config else None

    def check_sub_servers(self, task_type):
        urls = self.config.get("sub_servers", {}).get(task_type, [])
        available_servers = []
        for url in urls:
            try:
                status_url = f"{url}/v1/local/{task_type}/generate/service_status"
                response = requests.get(status_url, timeout=2)
                if response.status_code == 200:
                    available_servers.append(url)
                else:
                    logger.warning(f"Service {url} returned status code {response.status_code}")

            except RequestException as e:
                logger.warning(f"Failed to connect to {url}: {str(e)}")
                continue
        logger.info(f"{task_type} available servers: {available_servers}")
        self.config["sub_servers"][task_type] = available_servers
        return len(available_servers) > 0

    def set_inputs(self, inputs):
        self.input_info.seed = inputs.get("seed", 42)
        self.input_info.prompt = inputs.get("prompt", "")
        if self.config["use_prompt_enhancer"]:
            self.input_info.prompt_enhanced = inputs.get("prompt_enhanced", "")
        self.input_info.negative_prompt = inputs.get("negative_prompt", "")
        if "image_path" in self.input_info.__dataclass_fields__:
            self.input_info.image_path = inputs.get("image_path", "")
        if "audio_path" in self.input_info.__dataclass_fields__:
            self.input_info.audio_path = inputs.get("audio_path", "")
        if "video_path" in self.input_info.__dataclass_fields__:
            self.input_info.video_path = inputs.get("video_path", "")
        self.input_info.save_result_path = inputs.get("save_result_path", "")

    def set_config(self, config_modify):
        logger.info(f"modify config: {config_modify}")
        with self.config.temporarily_unlocked():
            self.config.update(config_modify)

    def set_progress_callback(self, callback):
        self.progress_callback = callback

    @peak_memory_decorator
<<<<<<< HEAD
    def run_segment(self, segment_idx=0):
        infer_steps = self.model.scheduler.infer_steps

        for step_index in range(infer_steps):
=======
    def run_segment(self, total_steps=None, segment_idx=None):
        if total_steps is None:
            total_steps = self.model.scheduler.infer_steps
        for step_index in range(total_steps):
>>>>>>> ddbd607b
            # only for single segment, check stop signal every step
            with ProfilingContext4DebugL1(
                f"Run Dit every step",
                recorder_mode=GET_RECORDER_MODE(),
                metrics_func=monitor_cli.lightx2v_run_per_step_dit_duration,
                metrics_labels=[step_index + 1, infer_steps],
            ):
                if self.video_segment_num == 1:
                    self.check_stop()
                logger.info(f"==> step_index: {step_index + 1} / {infer_steps}")

                with ProfilingContext4DebugL1("step_pre"):
                    self.model.scheduler.step_pre(step_index=step_index)

                with ProfilingContext4DebugL1("🚀 infer_main"):
                    self.model.infer(self.inputs)

                with ProfilingContext4DebugL1("step_post"):
                    self.model.scheduler.step_post()

                if self.progress_callback:
                    current_step = segment_idx * infer_steps + step_index + 1
                    total_all_steps = self.video_segment_num * infer_steps
                    self.progress_callback((current_step / total_all_steps) * 100, 100)

        if segment_idx is not None and segment_idx == self.video_segment_num - 1:
            del self.inputs
            torch.cuda.empty_cache()

        return self.model.scheduler.latents

    def run_step(self):
        self.inputs = self.run_input_encoder()
<<<<<<< HEAD
        self.run_main()
=======
        if hasattr(self, "sr_version") and self.sr_version is not None is not None:
            self.config_sr["is_sr_running"] = True
            self.inputs_sr = self.run_input_encoder()
            self.config_sr["is_sr_running"] = False

        self.run_main(total_steps=1)
>>>>>>> ddbd607b

    def end_run(self):
        self.model.scheduler.clear()
        if hasattr(self, "inputs"):
            del self.inputs
        self.input_info = None
        if self.config.get("lazy_load", False) or self.config.get("unload_modules", False):
            if hasattr(self.model.transformer_infer, "weights_stream_mgr"):
                self.model.transformer_infer.weights_stream_mgr.clear()
            if hasattr(self.model.transformer_weights, "clear"):
                self.model.transformer_weights.clear()
            self.model.pre_weight.clear()
            del self.model
        if self.config.get("do_mm_calib", False):
            calib_path = os.path.join(os.getcwd(), "calib.pt")
            torch.save(CALIB, calib_path)
            logger.info(f"[CALIB] Saved calibration data successfully to: {calib_path}")
        torch.cuda.empty_cache()
        gc.collect()

    def read_image_input(self, img_path):
        if isinstance(img_path, Image.Image):
            img_ori = img_path
        else:
            img_ori = Image.open(img_path).convert("RGB")
        if GET_RECORDER_MODE():
            width, height = img_ori.size
            monitor_cli.lightx2v_input_image_len.observe(width * height)
        img = TF.to_tensor(img_ori).sub_(0.5).div_(0.5).unsqueeze(0).cuda()
        self.input_info.original_size = img_ori.size
        return img, img_ori

    @ProfilingContext4DebugL2("Run Encoders")
    def _run_input_encoder_local_i2v(self):
        img, img_ori = self.read_image_input(self.input_info.image_path)
        clip_encoder_out = self.run_image_encoder(img) if self.config.get("use_image_encoder", True) else None
        vae_encode_out, latent_shape = self.run_vae_encoder(img_ori if self.vae_encoder_need_img_original else img)
        self.input_info.latent_shape = latent_shape  # Important: set latent_shape in input_info
        text_encoder_output = self.run_text_encoder(self.input_info)
        torch.cuda.empty_cache()
        gc.collect()
        return self.get_encoder_output_i2v(clip_encoder_out, vae_encode_out, text_encoder_output, img)

    @ProfilingContext4DebugL2("Run Encoders")
    def _run_input_encoder_local_t2v(self):
        self.input_info.latent_shape = self.get_latent_shape_with_target_hw()  # Important: set latent_shape in input_info
        text_encoder_output = self.run_text_encoder(self.input_info)
        torch.cuda.empty_cache()
        gc.collect()
        return {
            "text_encoder_output": text_encoder_output,
            "image_encoder_output": None,
        }

    @ProfilingContext4DebugL2("Run Encoders")
    def _run_input_encoder_local_flf2v(self):
        first_frame, _ = self.read_image_input(self.input_info.image_path)
        last_frame, _ = self.read_image_input(self.input_info.last_frame_path)
        clip_encoder_out = self.run_image_encoder(first_frame, last_frame) if self.config.get("use_image_encoder", True) else None
        vae_encode_out, latent_shape = self.run_vae_encoder(first_frame, last_frame)
        self.input_info.latent_shape = latent_shape  # Important: set latent_shape in input_info
        text_encoder_output = self.run_text_encoder(self.input_info)
        torch.cuda.empty_cache()
        gc.collect()
        return self.get_encoder_output_i2v(clip_encoder_out, vae_encode_out, text_encoder_output)

    @ProfilingContext4DebugL2("Run Encoders")
    def _run_input_encoder_local_vace(self):
        src_video = self.input_info.src_video
        src_mask = self.input_info.src_mask
        src_ref_images = self.input_info.src_ref_images
        src_video, src_mask, src_ref_images = self.prepare_source(
            [src_video],
            [src_mask],
            [None if src_ref_images is None else src_ref_images.split(",")],
            (self.config["target_width"], self.config["target_height"]),
        )
        self.src_ref_images = src_ref_images

        vae_encoder_out, latent_shape = self.run_vae_encoder(src_video, src_ref_images, src_mask)
        self.input_info.latent_shape = latent_shape  # Important: set latent_shape in input_info
        text_encoder_output = self.run_text_encoder(self.input_info)
        torch.cuda.empty_cache()
        gc.collect()
        return self.get_encoder_output_i2v(None, vae_encoder_out, text_encoder_output)

    @ProfilingContext4DebugL2("Run Text Encoder")
    def _run_input_encoder_local_animate(self):
        text_encoder_output = self.run_text_encoder(self.input_info)
        torch.cuda.empty_cache()
        gc.collect()
        return self.get_encoder_output_i2v(None, None, text_encoder_output, None)

    def _run_input_encoder_local_s2v(self):
        pass

    def init_run(self):
        self.gen_video_final = None
        self.get_video_segment_num()

        if self.config.get("lazy_load", False) or self.config.get("unload_modules", False):
            self.model = self.load_transformer()

        self.model.scheduler.prepare(seed=self.input_info.seed, latent_shape=self.input_info.latent_shape, image_encoder_output=self.inputs["image_encoder_output"])
        if self.config.get("model_cls") == "wan2.2" and self.config["task"] in ["i2v", "s2v"]:
            self.inputs["image_encoder_output"]["vae_encoder_out"] = None

        if hasattr(self, "sr_version") and self.sr_version is not None is not None:
            self.lq_latents_shape = self.model.scheduler.latents.shape
            self.model_sr.set_scheduler(self.scheduler_sr)

            self.config_sr["is_sr_running"] = True
            self.inputs_sr = self.run_input_encoder()
            self.config_sr["is_sr_running"] = False

    @ProfilingContext4DebugL2("Run DiT")
    def run_main(self):
        self.init_run()
        if self.config.get("compile", False):
            self.model.select_graph_for_compile(self.input_info)
        for segment_idx in range(self.video_segment_num):
            logger.info(f"🔄 start segment {segment_idx + 1}/{self.video_segment_num}")
            with ProfilingContext4DebugL1(
                f"segment end2end {segment_idx + 1}/{self.video_segment_num}",
                recorder_mode=GET_RECORDER_MODE(),
                metrics_func=monitor_cli.lightx2v_run_segments_end2end_duration,
                metrics_labels=["DefaultRunner"],
            ):
                self.check_stop()
                # 1. default do nothing
                self.init_run_segment(segment_idx)
                # 2. main inference loop
<<<<<<< HEAD
                latents = self.run_segment(segment_idx)
=======
                latents = self.run_segment(total_steps=total_steps, segment_idx=segment_idx)
>>>>>>> ddbd607b
                # 3. vae decoder
                self.gen_video = self.run_vae_decoder(latents)
                # 4. default do nothing
                self.end_run_segment(segment_idx)
        gen_video_final = self.process_images_after_vae_decoder()
        self.end_run()
        return gen_video_final

    @ProfilingContext4DebugL1("Run VAE Decoder", recorder_mode=GET_RECORDER_MODE(), metrics_func=monitor_cli.lightx2v_run_vae_decode_duration, metrics_labels=["DefaultRunner"])
    def run_vae_decoder(self, latents):
        if self.config.get("lazy_load", False) or self.config.get("unload_modules", False):
            self.vae_decoder = self.load_vae_decoder()
        images = self.vae_decoder.decode(latents.to(GET_DTYPE()))
        if self.config.get("lazy_load", False) or self.config.get("unload_modules", False):
            del self.vae_decoder
            torch.cuda.empty_cache()
            gc.collect()
        return images

    def post_prompt_enhancer(self):
        while True:
            for url in self.config["sub_servers"]["prompt_enhancer"]:
                response = requests.get(f"{url}/v1/local/prompt_enhancer/generate/service_status").json()
                if response["service_status"] == "idle":
                    response = requests.post(
                        f"{url}/v1/local/prompt_enhancer/generate",
                        json={
                            "task_id": generate_task_id(),
                            "prompt": self.config["prompt"],
                        },
                    )
                    enhanced_prompt = response.json()["output"]
                    logger.info(f"Enhanced prompt: {enhanced_prompt}")
                    return enhanced_prompt

    def process_images_after_vae_decoder(self):
        self.gen_video_final = vae_to_comfyui_image(self.gen_video_final)

        if "video_frame_interpolation" in self.config:
            assert self.vfi_model is not None and self.config["video_frame_interpolation"].get("target_fps", None) is not None
            target_fps = self.config["video_frame_interpolation"]["target_fps"]
            logger.info(f"Interpolating frames from {self.config.get('fps', 16)} to {target_fps}")
            self.gen_video_final = self.vfi_model.interpolate_frames(
                self.gen_video_final,
                source_fps=self.config.get("fps", 16),
                target_fps=target_fps,
            )

        if self.input_info.return_result_tensor:
            return {"video": self.gen_video_final}
        elif self.input_info.save_result_path is not None:
            if "video_frame_interpolation" in self.config and self.config["video_frame_interpolation"].get("target_fps"):
                fps = self.config["video_frame_interpolation"]["target_fps"]
            else:
                fps = self.config.get("fps", 16)

            if not dist.is_initialized() or dist.get_rank() == 0:
                logger.info(f"🎬 Start to save video 🎬")

                save_to_video(self.gen_video_final, self.input_info.save_result_path, fps=fps, method="ffmpeg")
                logger.info(f"✅ Video saved successfully to: {self.input_info.save_result_path} ✅")
            return {"video": None}

    @ProfilingContext4DebugL1("RUN pipeline", recorder_mode=GET_RECORDER_MODE(), metrics_func=monitor_cli.lightx2v_worker_request_duration, metrics_labels=["DefaultRunner"])
    def run_pipeline(self, input_info):
        if GET_RECORDER_MODE():
            monitor_cli.lightx2v_worker_request_count.inc()
        self.input_info = input_info

        if self.config["use_prompt_enhancer"]:
            self.input_info.prompt_enhanced = self.post_prompt_enhancer()

        self.inputs = self.run_input_encoder()

        gen_video_final = self.run_main()

        if GET_RECORDER_MODE():
            monitor_cli.lightx2v_worker_request_success.inc()
        return gen_video_final<|MERGE_RESOLUTION|>--- conflicted
+++ resolved
@@ -134,17 +134,10 @@
         self.progress_callback = callback
 
     @peak_memory_decorator
-<<<<<<< HEAD
     def run_segment(self, segment_idx=0):
         infer_steps = self.model.scheduler.infer_steps
 
         for step_index in range(infer_steps):
-=======
-    def run_segment(self, total_steps=None, segment_idx=None):
-        if total_steps is None:
-            total_steps = self.model.scheduler.infer_steps
-        for step_index in range(total_steps):
->>>>>>> ddbd607b
             # only for single segment, check stop signal every step
             with ProfilingContext4DebugL1(
                 f"Run Dit every step",
@@ -178,16 +171,12 @@
 
     def run_step(self):
         self.inputs = self.run_input_encoder()
-<<<<<<< HEAD
-        self.run_main()
-=======
         if hasattr(self, "sr_version") and self.sr_version is not None is not None:
             self.config_sr["is_sr_running"] = True
             self.inputs_sr = self.run_input_encoder()
             self.config_sr["is_sr_running"] = False
 
         self.run_main(total_steps=1)
->>>>>>> ddbd607b
 
     def end_run(self):
         self.model.scheduler.clear()
@@ -320,11 +309,7 @@
                 # 1. default do nothing
                 self.init_run_segment(segment_idx)
                 # 2. main inference loop
-<<<<<<< HEAD
                 latents = self.run_segment(segment_idx)
-=======
-                latents = self.run_segment(total_steps=total_steps, segment_idx=segment_idx)
->>>>>>> ddbd607b
                 # 3. vae decoder
                 self.gen_video = self.run_vae_decoder(latents)
                 # 4. default do nothing
