--- conflicted
+++ resolved
@@ -141,11 +141,7 @@
 
     def end_run(self):
         self.model.scheduler.clear()
-<<<<<<< HEAD
-        # del self.inputs, self.model.scheduler
-=======
         del self.inputs
->>>>>>> 5d9d4529
         if self.config.get("lazy_load", False) or self.config.get("unload_modules", False):
             if hasattr(self.model.transformer_infer, "weights_stream_mgr"):
                 self.model.transformer_infer.weights_stream_mgr.clear()
