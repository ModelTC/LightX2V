--- conflicted
+++ resolved
@@ -168,19 +168,11 @@
     def set_scheduler(self, scheduler):
         self.scheduler = scheduler
 
-<<<<<<< HEAD
-    @torch.compile(disable=not CHECK_ENABLE_GRAPH_MODE())
     def infer(self, weights, hidden_states, timestep, guidance, encoder_hidden_states_mask, encoder_hidden_states, img_shapes, txt_seq_lens, attention_kwargs):
         hidden_states = hidden_states.squeeze(0)
         hidden_states = weights.img_in.apply(hidden_states)
-=======
-    def infer(self, hidden_states, timestep, guidance, encoder_hidden_states_mask, encoder_hidden_states, img_shapes, txt_seq_lens, attention_kwargs):
-        hidden_states_0 = hidden_states
-        hidden_states = self.img_in(hidden_states)
-
->>>>>>> 4cdfdecb
+        
         timestep = timestep.to(hidden_states.dtype)
-
         encoder_hidden_states = encoder_hidden_states.squeeze(0)
         encoder_hidden_states = weights.txt_norm.apply(encoder_hidden_states)
         encoder_hidden_states = weights.txt_in.apply(encoder_hidden_states)
