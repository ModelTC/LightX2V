import torch
from einops import rearrange
from .utils_bf16 import apply_rotary_emb
from lightx2v.common.offload.manager import WeightAsyncStreamManager
from lightx2v.utils.envs import *


class HunyuanTransformerInfer:
    def __init__(self, config):
        self.config = config
        self.attention_type = config.get("attention_type", "flash_attn2")
        self.double_blocks_num = 20
        self.single_blocks_num = 40
        self.heads_num = 24
        self.hidden_size = 3072
        self.mlp_hidden_dim = 12288
        self.parallel_attention = None
        if self.config["cpu_offload"]:
<<<<<<< HEAD
            if "offload_ratio" in self.config:
                offload_ratio = self.config["offload_ratio"]
            else:
                offload_ratio = 1
            self.double_weights_stream_mgr = WeightStreamManager(blocks_num=self.double_blocks_num, offload_ratio=offload_ratio)
            self.single_weights_stream_mgr = WeightStreamManager(blocks_num=self.single_blocks_num, offload_ratio=offload_ratio)
=======
            self.double_weights_stream_mgr = WeightAsyncStreamManager()
            self.single_weights_stream_mgr = WeightAsyncStreamManager()
>>>>>>> 481e4be6
            self.infer_func = self._infer_with_offload
        else:
            self.infer_func = self._infer_without_offload

    def set_scheduler(self, scheduler):
        self.scheduler = scheduler

    @torch.compile(disable=not CHECK_ENABLE_GRAPH_MODE())
    def infer(self, weights, img, txt, vec, cu_seqlens_qkv, max_seqlen_qkv, freqs_cis, token_replace_vec=None, frist_frame_token_num=None):
        return self.infer_func(weights, img, txt, vec, cu_seqlens_qkv, max_seqlen_qkv, freqs_cis, token_replace_vec, frist_frame_token_num)

    def _infer_with_offload(self, weights, img, txt, vec, cu_seqlens_qkv, max_seqlen_qkv, freqs_cis, token_replace_vec, frist_frame_token_num):
        txt_seq_len = txt.shape[0]
        img_seq_len = img.shape[0]

        for double_block_idx in range(self.double_blocks_num):
            if double_block_idx == 0:
                self.double_weights_stream_mgr.active_weights[0] = weights.double_blocks[0]
                self.double_weights_stream_mgr.active_weights[0].to_cuda()

            with torch.cuda.stream(self.double_weights_stream_mgr.compute_stream):
                img, txt = self.infer_double_block(self.double_weights_stream_mgr.active_weights[0], img, txt, vec, cu_seqlens_qkv, max_seqlen_qkv, freqs_cis, token_replace_vec, frist_frame_token_num)

            if double_block_idx < self.double_blocks_num - 1:
                self.double_weights_stream_mgr.prefetch_weights(double_block_idx + 1, weights.double_blocks)
            self.double_weights_stream_mgr.swap_weights()

        x = torch.cat((img, txt), 0)

        img = img.cpu()
        txt = txt.cpu()
        del img, txt
        torch.cuda.empty_cache()

        for single_block_idx in range(self.single_blocks_num):
            if single_block_idx == 0:
                self.single_weights_stream_mgr.active_weights[0] = weights.single_blocks[0]
                self.single_weights_stream_mgr.active_weights[0].to_cuda()
            with torch.cuda.stream(self.single_weights_stream_mgr.compute_stream):
                x = self.infer_single_block(self.single_weights_stream_mgr.active_weights[0], x, vec, txt_seq_len, cu_seqlens_qkv, max_seqlen_qkv, freqs_cis, token_replace_vec, frist_frame_token_num)
            if single_block_idx < self.single_blocks_num - 1:
                self.single_weights_stream_mgr.prefetch_weights(single_block_idx + 1, weights.single_blocks)
            self.single_weights_stream_mgr.swap_weights()
            torch.cuda.empty_cache()

        img = x[:img_seq_len, ...]
        return img, vec

    def _infer_without_offload(self, weights, img, txt, vec, cu_seqlens_qkv, max_seqlen_qkv, freqs_cis, token_replace_vec, frist_frame_token_num):
        txt_seq_len = txt.shape[0]
        img_seq_len = img.shape[0]

        for i in range(self.double_blocks_num):
            img, txt = self.infer_double_block(weights.double_blocks[i], img, txt, vec, cu_seqlens_qkv, max_seqlen_qkv, freqs_cis, token_replace_vec, frist_frame_token_num)

        x = torch.cat((img, txt), 0)

        for i in range(self.single_blocks_num):
            x = self.infer_single_block(weights.single_blocks[i], x, vec, txt_seq_len, cu_seqlens_qkv, max_seqlen_qkv, freqs_cis, token_replace_vec, frist_frame_token_num)

        img = x[:img_seq_len, ...]
        return img, vec

    def infer_double_block(self, weights, img, txt, vec, cu_seqlens_qkv, max_seqlen_qkv, freqs_cis, token_replace_vec, frist_frame_token_num):
        vec_silu = torch.nn.functional.silu(vec)

        img_mod_out = weights.img_mod.apply(vec_silu)
        (
            img_mod1_shift,
            img_mod1_scale,
            img_mod1_gate,
            img_mod2_shift,
            img_mod2_scale,
            img_mod2_gate,
        ) = img_mod_out.chunk(6, dim=-1)

        if token_replace_vec is not None:
            token_replace_vec_silu = torch.nn.functional.silu(token_replace_vec)
            token_replace_vec_img_mod_out = weights.img_mod.apply(token_replace_vec_silu)
            (tr_img_mod1_shift, tr_img_mod1_scale, tr_img_mod1_gate, tr_img_mod2_shift, tr_img_mod2_scale, tr_img_mod2_gate) = token_replace_vec_img_mod_out.chunk(6, dim=-1)
        else:
            (tr_img_mod1_shift, tr_img_mod1_scale, tr_img_mod1_gate, tr_img_mod2_shift, tr_img_mod2_scale, tr_img_mod2_gate) = None, None, None, None, None, None

        txt_mod_out = weights.txt_mod.apply(vec_silu)
        (
            txt_mod1_shift,
            txt_mod1_scale,
            txt_mod1_gate,
            txt_mod2_shift,
            txt_mod2_scale,
            txt_mod2_gate,
        ) = txt_mod_out.chunk(6, dim=-1)

        img_q, img_k, img_v = self.infer_double_block_img_pre_atten(weights, img, img_mod1_scale, img_mod1_shift, tr_img_mod1_scale, tr_img_mod1_shift, frist_frame_token_num, freqs_cis)
        txt_q, txt_k, txt_v = self.infer_double_block_txt_pre_atten(weights, txt, txt_mod1_scale, txt_mod1_shift)

        q = torch.cat((img_q, txt_q), dim=0)
        k = torch.cat((img_k, txt_k), dim=0)
        v = torch.cat((img_v, txt_v), dim=0)

        if not self.parallel_attention:
            attn = weights.double_attn.apply(
                q=q,
                k=k,
                v=v,
                cu_seqlens_q=cu_seqlens_qkv,
                cu_seqlens_kv=cu_seqlens_qkv,
                max_seqlen_q=max_seqlen_qkv,
                max_seqlen_kv=max_seqlen_qkv,
            )
        else:
            # world_size = dist.get_world_size()
            attn = self.parallel_attention(
                attention_type=self.attention_type,
                q=q,
                k=k,
                v=v,
                img_qkv_len=img_q.shape[0],
                cu_seqlens_qkv=cu_seqlens_qkv,
                # cu_seqlens_qkv=cu_seqlens_qkv,
                # max_seqlen_qkv=max_seqlen_qkv,
            )

        img_attn, txt_attn = attn[: img.shape[0]], attn[img.shape[0] :]
        img = self.infer_double_block_img_post_atten(
            weights, img, img_attn, img_mod1_gate, img_mod2_shift, img_mod2_scale, img_mod2_gate, tr_img_mod1_gate, tr_img_mod2_shift, tr_img_mod2_scale, tr_img_mod2_gate, frist_frame_token_num
        )
        txt = self.infer_double_block_txt_post_atten(weights, txt, txt_attn, txt_mod1_gate, txt_mod2_shift, txt_mod2_scale, txt_mod2_gate)
        return img, txt

    def infer_double_block_img_pre_atten(self, weights, img, img_mod1_scale, img_mod1_shift, tr_img_mod1_scale, tr_img_mod1_shift, frist_frame_token_num, freqs_cis):
        img_modulated = torch.nn.functional.layer_norm(img, (img.shape[1],), None, None, 1e-6)
        if tr_img_mod1_scale is not None:
            x_zero = img_modulated[:frist_frame_token_num] * (1 + tr_img_mod1_scale) + tr_img_mod1_shift
            x_orig = img_modulated[frist_frame_token_num:] * (1 + img_mod1_scale) + img_mod1_shift
            img_modulated = torch.concat((x_zero, x_orig), dim=0)
        else:
            img_modulated = img_modulated * (1 + img_mod1_scale) + img_mod1_shift
        img_qkv = weights.img_attn_qkv.apply(img_modulated)

        img_q, img_k, img_v = rearrange(img_qkv, "L (K H D) -> K L H D", K=3, H=self.heads_num)

        img_q = weights.img_attn_q_norm.apply(img_q)
        img_k = weights.img_attn_k_norm.apply(img_k)

        img_q, img_k = apply_rotary_emb(img_q, img_k, freqs_cis)
        return img_q, img_k, img_v

    def infer_double_block_txt_pre_atten(self, weights, txt, txt_mod1_scale, txt_mod1_shift):
        txt_modulated = torch.nn.functional.layer_norm(txt, (txt.shape[1],), None, None, 1e-6)
        txt_modulated = txt_modulated * (1 + txt_mod1_scale) + txt_mod1_shift
        txt_qkv = weights.txt_attn_qkv.apply(txt_modulated)

        txt_q, txt_k, txt_v = rearrange(txt_qkv, "L (K H D) -> K L H D", K=3, H=self.heads_num)

        txt_q = weights.txt_attn_q_norm.apply(txt_q)
        txt_k = weights.txt_attn_k_norm.apply(txt_k)
        return txt_q, txt_k, txt_v

    def infer_double_block_img_post_atten(
        self, weights, img, img_attn, img_mod1_gate, img_mod2_shift, img_mod2_scale, img_mod2_gate, tr_img_mod1_gate, tr_img_mod2_shift, tr_img_mod2_scale, tr_img_mod2_gate, frist_frame_token_num
    ):
        out = weights.img_attn_proj.apply(img_attn)
        if tr_img_mod1_gate is not None:
            x_zero = out[:frist_frame_token_num] * tr_img_mod1_gate
            x_orig = out[frist_frame_token_num:] * img_mod1_gate
            out = torch.concat((x_zero, x_orig), dim=0)
        else:
            out = out * img_mod1_gate
        img = img + out

        out = torch.nn.functional.layer_norm(img, (img.shape[1],), None, None, 1e-6)
        if tr_img_mod1_gate is not None:
            x_zero = out[:frist_frame_token_num] * (1 + tr_img_mod2_scale) + tr_img_mod2_shift
            x_orig = out[frist_frame_token_num:] * (1 + img_mod2_scale) + img_mod2_shift
            out = torch.concat((x_zero, x_orig), dim=0)
        else:
            out = out * (1 + img_mod2_scale) + img_mod2_shift
        out = weights.img_mlp_fc1.apply(out)
        out = torch.nn.functional.gelu(out, approximate="tanh")
        out = weights.img_mlp_fc2.apply(out)
        out = out * img_mod2_gate
        img = img + out
        return img

    def infer_double_block_txt_post_atten(
        self,
        weights,
        txt,
        txt_attn,
        txt_mod1_gate,
        txt_mod2_shift,
        txt_mod2_scale,
        txt_mod2_gate,
    ):
        out = weights.txt_attn_proj.apply(txt_attn)
        out = out * txt_mod1_gate
        txt = txt + out

        out = torch.nn.functional.layer_norm(txt, (txt.shape[1],), None, None, 1e-6)
        out = out * (1 + txt_mod2_scale) + txt_mod2_shift
        out = weights.txt_mlp_fc1.apply(out)
        out = torch.nn.functional.gelu(out, approximate="tanh")
        out = weights.txt_mlp_fc2.apply(out)
        out = out * txt_mod2_gate
        txt = txt + out
        return txt

    def infer_single_block(self, weights, x, vec, txt_seq_len, cu_seqlens_qkv, max_seqlen_qkv, freqs_cis, token_replace_vec=None, frist_frame_token_num=None):
        out = torch.nn.functional.silu(vec)
        out = weights.modulation.apply(out)
        mod_shift, mod_scale, mod_gate = out.chunk(3, dim=-1)

        if token_replace_vec is not None:
            token_replace_vec_out = torch.nn.functional.silu(token_replace_vec)
            token_replace_vec_out = weights.modulation.apply(token_replace_vec_out)
            tr_mod_shift, tr_mod_scale, tr_mod_gate = token_replace_vec_out.chunk(3, dim=-1)

        out = torch.nn.functional.layer_norm(x, (x.shape[1],), None, None, 1e-6)
        if token_replace_vec is not None:
            x_zero = out[:frist_frame_token_num] * (1 + tr_mod_scale) + tr_mod_shift
            x_orig = out[frist_frame_token_num:] * (1 + mod_scale) + mod_shift
            x_mod = torch.concat((x_zero, x_orig), dim=0)
        else:
            x_mod = out * (1 + mod_scale) + mod_shift

        x_mod = weights.linear1.apply(x_mod)

        qkv, mlp = torch.split(x_mod, [3 * self.hidden_size, self.mlp_hidden_dim], dim=-1)

        q, k, v = rearrange(qkv, "L (K H D) -> K L H D", K=3, H=self.heads_num)

        q = weights.q_norm.apply(q)
        k = weights.k_norm.apply(k)

        img_q, txt_q = q[:-txt_seq_len, :, :], q[-txt_seq_len:, :, :]
        img_k, txt_k = k[:-txt_seq_len, :, :], k[-txt_seq_len:, :, :]
        img_q, img_k = apply_rotary_emb(img_q, img_k, freqs_cis)

        q = torch.cat((img_q, txt_q), dim=0)
        k = torch.cat((img_k, txt_k), dim=0)

        if not self.parallel_attention:
            attn = weights.single_attn.apply(
                q=q,
                k=k,
                v=v,
                cu_seqlens_q=cu_seqlens_qkv,
                cu_seqlens_kv=cu_seqlens_qkv,
                max_seqlen_q=max_seqlen_qkv,
                max_seqlen_kv=max_seqlen_qkv,
            )
        else:
            attn = self.parallel_attention(
                attention_type=self.attention_type,
                q=q,
                k=k,
                v=v,
                img_qkv_len=img_q.shape[0],
                cu_seqlens_qkv=cu_seqlens_qkv,
                # cu_seqlens_qkv=cu_seqlens_qkv,
                # max_seqlen_qkv=max_seqlen_qkv,
            )

        out = torch.nn.functional.gelu(mlp, approximate="tanh")
        out = torch.cat((attn, out), 1)
        out = weights.linear2.apply(out)

        if token_replace_vec is not None:
            x_zero = out[:frist_frame_token_num] * tr_mod_gate
            x_orig = out[frist_frame_token_num:] * mod_gate
            out = torch.concat((x_zero, x_orig), dim=0)
        else:
            out = out * mod_gate
        x = x + out
        return x<|MERGE_RESOLUTION|>--- conflicted
+++ resolved
@@ -16,17 +16,12 @@
         self.mlp_hidden_dim = 12288
         self.parallel_attention = None
         if self.config["cpu_offload"]:
-<<<<<<< HEAD
             if "offload_ratio" in self.config:
                 offload_ratio = self.config["offload_ratio"]
             else:
                 offload_ratio = 1
-            self.double_weights_stream_mgr = WeightStreamManager(blocks_num=self.double_blocks_num, offload_ratio=offload_ratio)
-            self.single_weights_stream_mgr = WeightStreamManager(blocks_num=self.single_blocks_num, offload_ratio=offload_ratio)
-=======
-            self.double_weights_stream_mgr = WeightAsyncStreamManager()
-            self.single_weights_stream_mgr = WeightAsyncStreamManager()
->>>>>>> 481e4be6
+            self.double_weights_stream_mgr = WeightAsyncStreamManager(blocks_num=self.double_blocks_num, offload_ratio=offload_ratio)
+            self.single_weights_stream_mgr = WeightAsyncStreamManager(blocks_num=self.single_blocks_num, offload_ratio=offload_ratio)
             self.infer_func = self._infer_with_offload
         else:
             self.infer_func = self._infer_without_offload
