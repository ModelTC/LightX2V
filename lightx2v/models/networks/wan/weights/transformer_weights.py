import os

import torch
from safetensors import safe_open

from lightx2v.common.modules.weight_module import WeightModule, WeightModuleList
from lightx2v.utils.registry_factory import (
    ATTN_WEIGHT_REGISTER,
    LN_WEIGHT_REGISTER,
    MM_WEIGHT_REGISTER,
    RMS_WEIGHT_REGISTER,
    TENSOR_REGISTER,
)


class WanTransformerWeights(WeightModule):
    def __init__(self, config):
        super().__init__()
        self.blocks_num = config["num_layers"]
        self.task = config["task"]
        self.config = config
        if config["do_mm_calib"]:
            self.mm_type = "Calib"
        else:
            self.mm_type = config["mm_config"].get("mm_type", "Default") if config["mm_config"] else "Default"
        self.blocks = WeightModuleList([WanTransformerAttentionBlock(i, self.task, self.mm_type, self.config) for i in range(self.blocks_num)])

        self.add_module("blocks", self.blocks)

        # non blocks weights
        self.register_parameter("norm", LN_WEIGHT_REGISTER["Default"]())
        self.add_module("head", MM_WEIGHT_REGISTER["Default"]("head.head.weight", "head.head.bias"))
        self.register_parameter("head_modulation", TENSOR_REGISTER["Default"]("head.modulation"))

    def clear(self):
        for block in self.blocks:
            for phase in block.compute_phases:
                phase.clear()

    def non_block_weights_to_cuda(self):
        self.norm.to_cuda()
        self.head.to_cuda()
        self.head_modulation.to_cuda()

    def non_block_weights_to_cpu(self):
        self.norm.to_cpu()
        self.head.to_cpu()
        self.head_modulation.to_cpu()


class WanTransformerAttentionBlock(WeightModule):
    def __init__(self, block_index, task, mm_type, config, block_prefix="blocks"):
        super().__init__()
        self.block_index = block_index
        self.mm_type = mm_type
        self.task = task
        self.config = config
        self.quant_method = config.get("quant_method", None)
        self.sparge = config.get("sparge", False)

        self.lazy_load = self.config.get("lazy_load", False)
        if self.lazy_load:
            lazy_load_path = os.path.join(self.config["dit_quantized_ckpt"], f"block_{block_index}.safetensors")
            self.lazy_load_file = safe_open(lazy_load_path, framework="pt", device="cpu")
        else:
            self.lazy_load_file = None

        self.compute_phases = WeightModuleList(
            [
                WanSelfAttention(
                    block_index,
                    block_prefix,
                    task,
                    mm_type,
                    config,
                    self.lazy_load,
                    self.lazy_load_file,
                ),
                WanCrossAttention(
                    block_index,
                    block_prefix,
                    task,
                    mm_type,
                    config,
                    self.lazy_load,
                    self.lazy_load_file,
                ),
                WanFFN(
                    block_index,
                    block_prefix,
                    task,
                    mm_type,
                    config,
                    self.lazy_load,
                    self.lazy_load_file,
                ),
            ]
        )

        self.add_module("compute_phases", self.compute_phases)


class WanSelfAttention(WeightModule):
    def __init__(self, block_index, block_prefix, task, mm_type, config, lazy_load, lazy_load_file):
        super().__init__()
        self.block_index = block_index
        self.mm_type = mm_type
        self.task = task
        self.config = config
        self.quant_method = config.get("quant_method", None)
        self.sparge = config.get("sparge", False)

        self.lazy_load = lazy_load
        self.lazy_load_file = lazy_load_file

        self.add_module(
            "modulation",
            TENSOR_REGISTER["Default"](
                f"{block_prefix}.{self.block_index}.modulation",
                self.lazy_load,
                self.lazy_load_file,
            ),
        )

        self.add_module(
            "norm1",
            LN_WEIGHT_REGISTER["Default"](),
        )

        self.add_module(
            "self_attn_q",
            MM_WEIGHT_REGISTER[self.mm_type](
                f"{block_prefix}.{self.block_index}.self_attn.q.weight",
                f"{block_prefix}.{self.block_index}.self_attn.q.bias",
                self.lazy_load,
                self.lazy_load_file,
            ),
        )
        self.add_module(
            "self_attn_k",
            MM_WEIGHT_REGISTER[self.mm_type](
                f"{block_prefix}.{self.block_index}.self_attn.k.weight",
                f"{block_prefix}.{self.block_index}.self_attn.k.bias",
                self.lazy_load,
                self.lazy_load_file,
            ),
        )
        self.add_module(
            "self_attn_v",
            MM_WEIGHT_REGISTER[self.mm_type](
                f"{block_prefix}.{self.block_index}.self_attn.v.weight",
                f"{block_prefix}.{self.block_index}.self_attn.v.bias",
                self.lazy_load,
                self.lazy_load_file,
            ),
        )
        self.add_module(
            "self_attn_o",
            MM_WEIGHT_REGISTER[self.mm_type](
                f"{block_prefix}.{self.block_index}.self_attn.o.weight",
                f"{block_prefix}.{self.block_index}.self_attn.o.bias",
                self.lazy_load,
                self.lazy_load_file,
            ),
        )
        self.add_module(
            "self_attn_norm_q",
            RMS_WEIGHT_REGISTER["sgl-kernel"](
                f"{block_prefix}.{self.block_index}.self_attn.norm_q.weight",
                self.lazy_load,
                self.lazy_load_file,
            ),
        )
        self.add_module(
            "self_attn_norm_k",
            RMS_WEIGHT_REGISTER["sgl-kernel"](
                f"{block_prefix}.{self.block_index}.self_attn.norm_k.weight",
                self.lazy_load,
                self.lazy_load_file,
            ),
        )
        if self.sparge:
            assert self.config["sparge_ckpt"], "sparge_ckpt must be set when sparge is True"
            self.add_module(
                "self_attn_1",
                ATTN_WEIGHT_REGISTER["Sparge"](f"{block_prefix}.{self.block_index}"),
            )
            sparge_ckpt = torch.load(self.config["sparge_ckpt"])
            self.self_attn_1.load(sparge_ckpt)
        else:
            self.add_module("self_attn_1", ATTN_WEIGHT_REGISTER[self.config["self_attn_1_type"]]())

        if self.config["seq_parallel"]:
            self.add_module("self_attn_1_parallel", ATTN_WEIGHT_REGISTER[self.config["parallel"].get("seq_p_attn_type", "ulysses")]())

        if self.quant_method in ["advanced_ptq"]:
            self.add_module(
                "smooth_norm1_weight",
                TENSOR_REGISTER["Default"](
                    f"{block_prefix}.{self.block_index}.affine_norm1.weight",
                    self.lazy_load,
                    self.lazy_load_file,
                ),
            )
            self.add_module(
                "smooth_norm1_bias",
                TENSOR_REGISTER["Default"](
                    f"{block_prefix}.{self.block_index}.affine_norm1.bias",
                    self.lazy_load,
                    self.lazy_load_file,
                ),
            )


class WanCrossAttention(WeightModule):
    def __init__(self, block_index, block_prefix, task, mm_type, config, lazy_load, lazy_load_file):
        super().__init__()
        self.block_index = block_index
        self.mm_type = mm_type
        self.task = task
        self.config = config
        self.lazy_load = lazy_load
        self.lazy_load_file = lazy_load_file

        self.add_module(
            "norm3",
            LN_WEIGHT_REGISTER["Default"](
                f"{block_prefix}.{self.block_index}.norm3.weight",
                f"{block_prefix}.{self.block_index}.norm3.bias",
                self.lazy_load,
                self.lazy_load_file,
            ),
        )
        self.add_module(
            "cross_attn_q",
            MM_WEIGHT_REGISTER[self.mm_type](
                f"{block_prefix}.{self.block_index}.cross_attn.q.weight",
                f"{block_prefix}.{self.block_index}.cross_attn.q.bias",
                self.lazy_load,
                self.lazy_load_file,
            ),
        )
        self.add_module(
            "cross_attn_k",
            MM_WEIGHT_REGISTER[self.mm_type](
                f"{block_prefix}.{self.block_index}.cross_attn.k.weight",
                f"{block_prefix}.{self.block_index}.cross_attn.k.bias",
                self.lazy_load,
                self.lazy_load_file,
            ),
        )
        self.add_module(
            "cross_attn_v",
            MM_WEIGHT_REGISTER[self.mm_type](
                f"{block_prefix}.{self.block_index}.cross_attn.v.weight",
                f"{block_prefix}.{self.block_index}.cross_attn.v.bias",
                self.lazy_load,
                self.lazy_load_file,
            ),
        )
        self.add_module(
            "cross_attn_o",
            MM_WEIGHT_REGISTER[self.mm_type](
                f"{block_prefix}.{self.block_index}.cross_attn.o.weight",
                f"{block_prefix}.{self.block_index}.cross_attn.o.bias",
                self.lazy_load,
                self.lazy_load_file,
            ),
        )
        self.add_module(
            "cross_attn_norm_q",
            RMS_WEIGHT_REGISTER["sgl-kernel"](
                f"{block_prefix}.{self.block_index}.cross_attn.norm_q.weight",
                self.lazy_load,
                self.lazy_load_file,
            ),
        )
        self.add_module(
            "cross_attn_norm_k",
            RMS_WEIGHT_REGISTER["sgl-kernel"](
                f"{block_prefix}.{self.block_index}.cross_attn.norm_k.weight",
                self.lazy_load,
                self.lazy_load_file,
            ),
        )
        self.add_module("cross_attn_1", ATTN_WEIGHT_REGISTER[self.config["cross_attn_1_type"]]())

<<<<<<< HEAD
        if self.config["task"] in ["i2v", "flf2v"] and self.config.get("use_image_encoder", True):
=======
        if self.config.task in ["i2v", "flf2v", "animate"] and self.config.get("use_image_encoder", True):
>>>>>>> 682037cd
            self.add_module(
                "cross_attn_k_img",
                MM_WEIGHT_REGISTER[self.mm_type](
                    f"{block_prefix}.{self.block_index}.cross_attn.k_img.weight",
                    f"{block_prefix}.{self.block_index}.cross_attn.k_img.bias",
                    self.lazy_load,
                    self.lazy_load_file,
                ),
            )
            self.add_module(
                "cross_attn_v_img",
                MM_WEIGHT_REGISTER[self.mm_type](
                    f"{block_prefix}.{self.block_index}.cross_attn.v_img.weight",
                    f"{block_prefix}.{self.block_index}.cross_attn.v_img.bias",
                    self.lazy_load,
                    self.lazy_load_file,
                ),
            )
            self.add_module(
                "cross_attn_norm_k_img",
                RMS_WEIGHT_REGISTER["sgl-kernel"](
                    f"{block_prefix}.{self.block_index}.cross_attn.norm_k_img.weight",
                    self.lazy_load,
                    self.lazy_load_file,
                ),
            )
            self.add_module("cross_attn_2", ATTN_WEIGHT_REGISTER[self.config["cross_attn_2_type"]]())


class WanFFN(WeightModule):
    def __init__(self, block_index, block_prefix, task, mm_type, config, lazy_load, lazy_load_file):
        super().__init__()
        self.block_index = block_index
        self.mm_type = mm_type
        self.task = task
        self.config = config
        self.quant_method = config.get("quant_method", None)
        self.lazy_load = lazy_load
        self.lazy_load_file = lazy_load_file

        self.add_module(
            "norm2",
            LN_WEIGHT_REGISTER["Default"](),
        )

        self.add_module(
            "ffn_0",
            MM_WEIGHT_REGISTER[self.mm_type](
                f"{block_prefix}.{self.block_index}.ffn.0.weight",
                f"{block_prefix}.{self.block_index}.ffn.0.bias",
                self.lazy_load,
                self.lazy_load_file,
            ),
        )
        self.add_module(
            "ffn_2",
            MM_WEIGHT_REGISTER[self.mm_type](
                f"{block_prefix}.{self.block_index}.ffn.2.weight",
                f"{block_prefix}.{self.block_index}.ffn.2.bias",
                self.lazy_load,
                self.lazy_load_file,
            ),
        )

        if self.quant_method in ["advanced_ptq"]:
            self.add_module(
                "smooth_norm2_weight",
                TENSOR_REGISTER["Default"](
                    f"{block_prefix}.{self.block_index}.affine_norm3.weight",
                    self.lazy_load,
                    self.lazy_load_file,
                ),
            )
            self.add_module(
                "smooth_norm2_bias",
                TENSOR_REGISTER["Default"](
                    f"{block_prefix}.{self.block_index}.affine_norm3.bias",
                    self.lazy_load,
                    self.lazy_load_file,
                ),
            )<|MERGE_RESOLUTION|>--- conflicted
+++ resolved
@@ -285,11 +285,7 @@
         )
         self.add_module("cross_attn_1", ATTN_WEIGHT_REGISTER[self.config["cross_attn_1_type"]]())
 
-<<<<<<< HEAD
-        if self.config["task"] in ["i2v", "flf2v"] and self.config.get("use_image_encoder", True):
-=======
-        if self.config.task in ["i2v", "flf2v", "animate"] and self.config.get("use_image_encoder", True):
->>>>>>> 682037cd
+        if self.config["task"] in ["i2v", "flf2v", "animate"] and self.config.get("use_image_encoder", True):
             self.add_module(
                 "cross_attn_k_img",
                 MM_WEIGHT_REGISTER[self.mm_type](
