--- conflicted
+++ resolved
@@ -389,16 +389,7 @@
         )
         self.add_module("cross_attn_1", ATTN_WEIGHT_REGISTER[self.config["cross_attn_1_type"]]())
 
-<<<<<<< HEAD
-        if self.config["task"] in [
-            "i2v",
-            "flf2v",
-            "animate",
-            "s2v",
-        ] and self.config.get("use_image_encoder", True):
-=======
         if self.config["task"] in ["i2v", "flf2v", "animate", "s2v"] and self.config.get("use_image_encoder", True) and self.config["model_cls"] != "wan2.1_sf_mtxg2":
->>>>>>> 2559b3e7
             self.add_module(
                 "cross_attn_k_img",
                 MM_WEIGHT_REGISTER[self.mm_type](
