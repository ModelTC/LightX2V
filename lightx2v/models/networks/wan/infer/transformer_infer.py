--- conflicted
+++ resolved
@@ -15,21 +15,18 @@
         self.window_size = config.get("window_size", (-1, -1))
         self.parallel_attention = None
         if self.config["cpu_offload"]:
-<<<<<<< HEAD
             if "offload_ratio" in self.config:
                 offload_ratio = self.config["offload_ratio"]
             else:
                 offload_ratio = 1
-            self.weights_stream_mgr = WeightStreamManager(blocks_num=self.blocks_num, offload_ratio=offload_ratio)
-            self.infer_func = self._infer_with_offload
-=======
             offload_granularity = self.config.get("offload_granularity", "block")
-            self.weights_stream_mgr = WeightAsyncStreamManager()
             if offload_granularity == "block":
                 self.infer_func = self._infer_with_offload
+                blocks_num = self.blocks_num
             elif offload_granularity == "phase":
                 self.infer_func = self._infer_with_phases_offload
->>>>>>> 481e4be6
+                blocks_num = self.blocks_num * 3
+            self.weights_stream_mgr = WeightAsyncStreamManager(blocks_num=blocks_num, offload_ratio=offload_ratio)
         else:
             self.infer_func = self._infer_without_offload
 
