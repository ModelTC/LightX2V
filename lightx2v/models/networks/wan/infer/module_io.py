--- conflicted
+++ resolved
@@ -19,9 +19,4 @@
     seq_lens: torch.Tensor
     freqs: torch.Tensor
     context: torch.Tensor
-<<<<<<< HEAD
-    # motion_vec: torch.Tensor
-    adapter_output: Dict[str, Any] = field(default_factory=dict)
-=======
-    adapter_args: Dict[str, Any] = field(default_factory=dict)
->>>>>>> 131c8a46
+    adapter_args: Dict[str, Any] = field(default_factory=dict)