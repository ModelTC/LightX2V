from typing import Tuple

import torch
import torch.nn.functional as F
from einops import rearrange
from flashinfer.rope import apply_rope_with_cos_sin_cache_inplace

from lightx2v.common.transformer_infer.transformer_infer import BaseTransformerInfer

from .attn_no_pad import flash_attn_no_pad, flash_attn_no_pad_v3, sage_attn_no_pad_v2, sage_attn_no_pad_v3
from .module_io import HunyuanVideo15ImgBranchOutput, HunyuanVideo15TxtBranchOutput
from .triton_ops import fuse_scale_shift_kernel, norm_infer


def apply_gate(x, gate=None, tanh=False):
    """AI is creating summary for apply_gate

    Args:
        x (torch.Tensor): input tensor.
        gate (torch.Tensor, optional): gate tensor. Defaults to None.
        tanh (bool, optional): whether to use tanh function. Defaults to False.

    Returns:
        torch.Tensor: the output tensor after apply gate.
    """
    if gate is None:
        return x
    if tanh:
        return x * gate.unsqueeze(1).tanh()
    else:
        return x * gate.unsqueeze(1)


def apply_hunyuan_rope_with_flashinfer(
    xq: torch.Tensor,
    xk: torch.Tensor,
    cos_sin_cache: torch.Tensor,
) -> Tuple[torch.Tensor, torch.Tensor]:
    B, L, H, D = xq.shape

    # flatten 为 [B*L, H*D]（这里 B=1）
    query = xq.reshape(B * L, H * D).contiguous()
    key = xk.reshape(B * L, H * D).contiguous()

    # 位置索引 [B*L]，与 flatten 顺序严格对应
    positions = torch.arange(B * L, device=xq.device, dtype=torch.long)

    # 使用 GPT-J 风格（偶/奇交错），与 Hunyuan 的 rotate_half 一致
    apply_rope_with_cos_sin_cache_inplace(
        positions=positions,
        query=query,
        key=key,
        head_size=D,
        cos_sin_cache=cos_sin_cache,
        is_neox=False,
    )

    # reshape 回 [1, L, H, D]
    xq_out = query.view(B, L, H, D)
    xk_out = key.view(B, L, H, D)
    return xq_out, xk_out


class HunyuanVideo15TransformerInfer(BaseTransformerInfer):
    def __init__(self, config):
        self.config = config
        self.double_blocks_num = config["mm_double_blocks_depth"]
        self.heads_num = config["heads_num"]
        self.infer_func = self.infer_without_offload

    def set_scheduler(self, scheduler):
        self.scheduler = scheduler
        self.scheduler.transformer_infer = self

    @torch.no_grad()
    def infer(self, weights, infer_module_out):
        self.infer_func(weights, infer_module_out)
<<<<<<< HEAD
        return self.infer_final_layer(weights, infer_module_out)
=======
        x = self.infer_final_layer(weights, infer_module_out)
        return x
>>>>>>> 741e1370

    @torch.no_grad()
    def infer_without_offload(self, weights, infer_module_out):
        for i in range(self.double_blocks_num):
            infer_module_out.img, infer_module_out.txt = self.infer_double_block(weights.double_blocks[i], infer_module_out)

    def infer_final_layer(self, weights, infer_module_out):
        x = torch.cat((infer_module_out.img, infer_module_out.txt), 1)
        img = x[:, : infer_module_out.img.shape[1], ...]
        shift, scale = weights.final_layer.adaLN_modulation.apply(infer_module_out.vec).chunk(2, dim=1)
        img = fuse_scale_shift_kernel(norm_infer(img.squeeze(0), None, None, 1e-6).unsqueeze(0), scale, shift).squeeze(0)
        img = weights.final_layer.linear.apply(img)
        return img.unsqueeze(0)

    @torch.no_grad()
    def infer_double_block(self, weights, infer_module_out):
        img_q, img_k, img_v, img_branch_out = self._infer_img_branch_before_attn(weights, infer_module_out)
        txt_q, txt_k, txt_v, txt_branch_out = self._infer_txt_branch_before_attn(weights, infer_module_out)
        img_attn, txt_attn = self._infer_attn(img_q, img_k, img_v, txt_q, txt_k, txt_v, infer_module_out.text_mask)
        img = self._infer_img_branch_after_attn(weights, img_attn, infer_module_out.img, img_branch_out)
        txt = self._infer_txt_branch_after_attn(weights, txt_attn, infer_module_out.txt, txt_branch_out)
        return img, txt

    @torch.no_grad()
    def _infer_img_branch_before_attn(self, weights, infer_module_out):
        (
            img_mod1_shift,
            img_mod1_scale,
            img_mod1_gate,
            img_mod2_shift,
            img_mod2_scale,
            img_mod2_gate,
        ) = weights.img_branch.img_mod.apply(infer_module_out.vec).chunk(6, dim=-1)
        img_modulated = norm_infer(infer_module_out.img.squeeze(0), None, None, 1e-6)
        img_modulated = fuse_scale_shift_kernel(img_modulated.unsqueeze(0), img_mod1_scale, img_mod1_shift).squeeze(0)
        img_q = weights.img_branch.img_attn_q.apply(img_modulated)
        img_k = weights.img_branch.img_attn_k.apply(img_modulated)
        img_v = weights.img_branch.img_attn_v.apply(img_modulated)
        img_q = rearrange(img_q, "L (H D) -> L H D", H=self.heads_num)
        img_k = rearrange(img_k, "L (H D) -> L H D", H=self.heads_num)
        img_v = rearrange(img_v, "L (H D) -> L H D", H=self.heads_num)
        img_q = weights.img_branch.img_attn_q_norm.apply(img_q)
        img_k = weights.img_branch.img_attn_k_norm.apply(img_k)
        img_q, img_k = apply_hunyuan_rope_with_flashinfer(img_q.unsqueeze(0), img_k.unsqueeze(0), cos_sin_cache=self.scheduler.cos_sin)
        return (
            img_q,
            img_k,
            img_v.unsqueeze(0),
            HunyuanVideo15ImgBranchOutput(
                img_mod1_gate=img_mod1_gate,
                img_mod2_shift=img_mod2_shift,
                img_mod2_scale=img_mod2_scale,
                img_mod2_gate=img_mod2_gate,
            ),
        )

    @torch.no_grad()
    def _infer_txt_branch_before_attn(self, weights, infer_module_out):
        (
            txt_mod1_shift,
            txt_mod1_scale,
            txt_mod1_gate,
            txt_mod2_shift,
            txt_mod2_scale,
            txt_mod2_gate,
        ) = weights.txt_branch.txt_mod.apply(infer_module_out.vec).chunk(6, dim=-1)
        txt_modulated = norm_infer(infer_module_out.txt.squeeze(0), None, None, 1e-6)
        txt_modulated = fuse_scale_shift_kernel(txt_modulated.unsqueeze(0), txt_mod1_scale, txt_mod1_shift).squeeze(0)
        txt_q = weights.txt_branch.txt_attn_q.apply(txt_modulated)
        txt_k = weights.txt_branch.txt_attn_k.apply(txt_modulated)
        txt_v = weights.txt_branch.txt_attn_v.apply(txt_modulated)
        txt_q = rearrange(txt_q, "L (H D) -> L H D", H=self.heads_num)
        txt_k = rearrange(txt_k, "L (H D) -> L H D", H=self.heads_num)
        txt_v = rearrange(txt_v, "L (H D) -> L H D", H=self.heads_num)
        txt_q = weights.txt_branch.txt_attn_q_norm.apply(txt_q).to(txt_v)
        txt_k = weights.txt_branch.txt_attn_k_norm.apply(txt_k).to(txt_v)
        return (
            txt_q.unsqueeze(0),
            txt_k.unsqueeze(0),
            txt_v.unsqueeze(0),
            HunyuanVideo15TxtBranchOutput(
                txt_mod1_gate=txt_mod1_gate,
                txt_mod2_shift=txt_mod2_shift,
                txt_mod2_scale=txt_mod2_scale,
                txt_mod2_gate=txt_mod2_gate,
            ),
        )

    @torch.no_grad()
    def _infer_attn(self, img_q, img_k, img_v, txt_q, txt_k, txt_v, text_mask):
        # Attention
        sequence_length = img_q.size(1)
        query = torch.cat([img_q, txt_q], dim=1)
        key = torch.cat([img_k, txt_k], dim=1)
        value = torch.cat([img_v, txt_v], dim=1)
        # B, S, 3, H, D
        qkv = torch.stack([query, key, value], dim=2)
        attn_mask = F.pad(text_mask, (sequence_length, 0), value=True)
        if self.config["attn_type"] == "flash_attn2":
            hidden_states = flash_attn_no_pad(qkv, attn_mask, causal=False, dropout_p=0.0, softmax_scale=None)
        elif self.config["attn_type"] == "flash_attn3":
            hidden_states = flash_attn_no_pad_v3(qkv, attn_mask, causal=False, dropout_p=0.0, softmax_scale=None)
        elif self.config["attn_type"] == "sage_attn2":
            hidden_states = sage_attn_no_pad_v2(qkv, attn_mask, causal=False, dropout_p=0.0, softmax_scale=None)
        elif self.config["attn_type"] == "sage_attn3":
            hidden_states = sage_attn_no_pad_v3(qkv, attn_mask, causal=False, dropout_p=0.0, softmax_scale=None)
        b, s, a, d = hidden_states.shape
        hidden_states = hidden_states.reshape(b, s, -1)
        img_attn, txt_attn = hidden_states[:, : img_q.shape[1]].contiguous(), hidden_states[:, img_q.shape[1] :].contiguous()
        return img_attn, txt_attn

    @torch.no_grad()
    def _infer_img_branch_after_attn(self, weights, img_attn, img, img_branch_out):
        img = img + apply_gate(weights.img_branch.img_attn_proj.apply(img_attn.squeeze(0)).unsqueeze(0), gate=img_branch_out.img_mod1_gate)
        out = weights.img_branch.img_mlp_fc1.apply(
            fuse_scale_shift_kernel(norm_infer(img.squeeze(0), None, None, 1e-6).unsqueeze(0), img_branch_out.img_mod2_scale, img_branch_out.img_mod2_shift).squeeze(0)
        )
        out = weights.img_branch.img_mlp_fc2.apply(F.gelu(out, approximate="tanh"))
        img = img + apply_gate(out.unsqueeze(0), gate=img_branch_out.img_mod2_gate)
        return img

    @torch.no_grad()
    def _infer_txt_branch_after_attn(self, weights, txt_attn, txt, txt_branch_out):
        txt = txt + apply_gate(weights.txt_branch.txt_attn_proj.apply(txt_attn.squeeze(0)).unsqueeze(0), gate=txt_branch_out.txt_mod1_gate)
        out = weights.txt_branch.txt_mlp_fc1.apply(
            fuse_scale_shift_kernel(norm_infer(txt.squeeze(0), None, None, 1e-6).unsqueeze(0), txt_branch_out.txt_mod2_scale, txt_branch_out.txt_mod2_shift).squeeze(0)
        )
        out = weights.txt_branch.txt_mlp_fc2.apply(F.gelu(out, approximate="tanh"))
        txt = txt + apply_gate(out.unsqueeze(0), gate=txt_branch_out.txt_mod2_gate)
        return txt<|MERGE_RESOLUTION|>--- conflicted
+++ resolved
@@ -75,12 +75,8 @@
     @torch.no_grad()
     def infer(self, weights, infer_module_out):
         self.infer_func(weights, infer_module_out)
-<<<<<<< HEAD
-        return self.infer_final_layer(weights, infer_module_out)
-=======
         x = self.infer_final_layer(weights, infer_module_out)
         return x
->>>>>>> 741e1370
 
     @torch.no_grad()
     def infer_without_offload(self, weights, infer_module_out):
