--- conflicted
+++ resolved
@@ -106,11 +106,7 @@
             self.seq_p_fp8_comm = self.config["parallel"].get("seq_p_fp8_comm", False)
         else:
             self.seq_p_group = None
-<<<<<<< HEAD
-            elf.seq_p_fp8_comm = False
-=======
             self.seq_p_fp8_comm = False
->>>>>>> 8530a2fb
         self.infer_func = self.infer_without_offload
         if self.config.get("modulate_type", "triton") == "triton":
             self.modulate_func = fuse_scale_shift_kernel
@@ -238,10 +234,7 @@
                 attention_module=weights.self_attention,
                 seq_p_group=self.seq_p_group,
                 use_fp8_comm=self.seq_p_fp8_comm,
-<<<<<<< HEAD
-=======
                 model_cls=self.config["model_cls"],
->>>>>>> 8530a2fb
             )
         else:
             attn_out = weights.self_attention.apply(
