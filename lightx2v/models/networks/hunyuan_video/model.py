import gc
import glob
import os

import torch
import torch.distributed as dist
from loguru import logger
from safetensors import safe_open

<<<<<<< HEAD
from lightx2v.models.networks.hunyuan_video.infer.feature_caching.transformer_infer import HunyuanVideo15TransformerInferMagCaching
=======
from lightx2v.models.networks.hunyuan_video.infer.feature_caching.transformer_infer import HunyuanTransformerInferTeaCaching
>>>>>>> 741e1370
from lightx2v.models.networks.hunyuan_video.infer.offload.transformer_infer import HunyuanVideo15OffloadTransformerInfer
from lightx2v.models.networks.hunyuan_video.infer.post_infer import HunyuanVideo15PostInfer
from lightx2v.models.networks.hunyuan_video.infer.pre_infer import HunyuanVideo15PreInfer
from lightx2v.models.networks.hunyuan_video.infer.transformer_infer import HunyuanVideo15TransformerInfer
from lightx2v.models.networks.hunyuan_video.weights.post_weights import HunyuanVideo15PostWeights
from lightx2v.models.networks.hunyuan_video.weights.pre_weights import HunyuanVideo15PreWeights
from lightx2v.models.networks.hunyuan_video.weights.transformer_weights import HunyuanVideo15TransformerWeights
from lightx2v.utils.custom_compiler import CompiledMethodsMixin
from lightx2v.utils.envs import *


class HunyuanVideo15Model(CompiledMethodsMixin):
    def __init__(self, model_path, config, device):
        super().__init__()
        self.model_path = model_path
        self.config = config
        self.device = device
        self.cpu_offload = self.config.get("cpu_offload", False)
        self.offload_granularity = self.config.get("offload_granularity", "block")
        self.remove_keys = ["byt5_in", "vision_in"]
        self.dit_quantized = self.config.get("dit_quantized", False)
        if self.dit_quantized:
            assert self.config.get("dit_quant_scheme", "Default") in [
                "Default-Force-FP32",
                "fp8-vllm",
                "int8-vllm",
                "fp8-q8f",
                "int8-q8f",
                "fp8-b128-deepgemm",
                "fp8-sgl",
                "int8-sgl",
                "int8-torchao",
                "nvfp4",
                "mxfp4",
                "mxfp6-mxfp8",
                "mxfp8",
            ]
        self._init_infer_class()
        self._init_weights()
        self._init_infer()

    def _init_infer_class(self):
        self.pre_infer_class = HunyuanVideo15PreInfer
        self.post_infer_class = HunyuanVideo15PostInfer
        if self.config["feature_caching"] == "NoCaching":
            self.transformer_infer_class = HunyuanVideo15TransformerInfer if not self.cpu_offload else HunyuanVideo15OffloadTransformerInfer
<<<<<<< HEAD
        elif self.config["feature_caching"] == "Mag":
            self.transformer_infer_class = HunyuanVideo15TransformerInferMagCaching
=======
        elif self.config["feature_caching"] == "Tea":
            self.transformer_infer_class = HunyuanTransformerInferTeaCaching
>>>>>>> 741e1370
        else:
            raise NotImplementedError

    def _init_weights(self):
        unified_dtype = GET_DTYPE() == GET_SENSITIVE_DTYPE()
        sensitive_layer = {}
        if not self.dit_quantized:
            weight_dict = self._load_ckpt(unified_dtype, sensitive_layer)
        else:
            weight_dict = self._load_quant_ckpt(unified_dtype, sensitive_layer)

        self.original_weight_dict = weight_dict
        self.pre_weight = HunyuanVideo15PreWeights(self.config)
        self.transformer_weights = HunyuanVideo15TransformerWeights(self.config)
        self.post_weight = HunyuanVideo15PostWeights(self.config)
        self._apply_weights()

    def _apply_weights(self, weight_dict=None):
        if weight_dict is not None:
            self.original_weight_dict = weight_dict
            del weight_dict
            gc.collect()
        # Load weights into containers
        self.pre_weight.load(self.original_weight_dict)
        self.transformer_weights.load(self.original_weight_dict)

        del self.original_weight_dict
        torch.cuda.empty_cache()
        gc.collect()

    def _init_infer(self):
        self.pre_infer = self.pre_infer_class(self.config)
        self.transformer_infer = self.transformer_infer_class(self.config)
        self.post_infer = self.post_infer_class(self.config)
        if hasattr(self.transformer_infer, "offload_manager"):
            self.transformer_infer.offload_manager.init_cuda_buffer(self.transformer_weights.offload_block_buffers, self.transformer_weights.offload_phase_buffers)

    def set_scheduler(self, scheduler):
        self.scheduler = scheduler
        self.pre_infer.set_scheduler(scheduler)
        self.transformer_infer.set_scheduler(scheduler)
        self.post_infer.set_scheduler(scheduler)

    def _load_quant_ckpt(self, unified_dtype, sensitive_layer):
        remove_keys = self.remove_keys if hasattr(self, "remove_keys") else []

        if self.config.get("dit_quantized_ckpt", None):
            safetensors_path = self.config["dit_quantized_ckpt"]
        else:
            safetensors_path = self.model_path

        if os.path.isdir(safetensors_path):
            safetensors_files = glob.glob(os.path.join(safetensors_path, "*.safetensors"))
        else:
            safetensors_files = [safetensors_path]
            safetensors_path = os.path.dirname(safetensors_path)

        weight_dict = {}
        for safetensor_path in safetensors_files:
            if self.config.get("adapter_model_path", None) is not None:
                if self.config["adapter_model_path"] == safetensor_path:
                    continue
            with safe_open(safetensor_path, framework="pt") as f:
                logger.info(f"Loading weights from {safetensor_path}")
                for k in f.keys():
                    if any(remove_key in k for remove_key in remove_keys):
                        continue
                    if f.get_tensor(k).dtype in [
                        torch.float16,
                        torch.bfloat16,
                        torch.float,
                    ]:
                        if unified_dtype or all(s not in k for s in sensitive_layer):
                            weight_dict[k] = f.get_tensor(k).to(GET_DTYPE()).to(self.device)
                        else:
                            weight_dict[k] = f.get_tensor(k).to(GET_SENSITIVE_DTYPE()).to(self.device)
                    else:
                        weight_dict[k] = f.get_tensor(k).to(self.device)

        if self.config.get("dit_quant_scheme", "Default") == "nvfp4":
            calib_path = os.path.join(safetensors_path, "calib.pt")
            logger.info(f"[CALIB] Loaded calibration data from: {calib_path}")
            calib_data = torch.load(calib_path, map_location="cpu")
            for k, v in calib_data["absmax"].items():
                weight_dict[k.replace(".weight", ".input_absmax")] = v.to(self.device)

        return weight_dict

    def _load_ckpt(self, unified_dtype, sensitive_layer):
        if self.config.get("dit_original_ckpt", None):
            safetensors_path = self.config["dit_original_ckpt"]
        else:
            safetensors_path = self.config["transformer_model_path"]

        if os.path.isdir(safetensors_path):
            safetensors_files = glob.glob(os.path.join(safetensors_path, "*.safetensors"))
        else:
            safetensors_files = [safetensors_path]

        weight_dict = {}
        for file_path in safetensors_files:
            if self.config.get("adapter_model_path", None) is not None:
                if self.config["adapter_model_path"] == file_path:
                    continue
            logger.info(f"Loading weights from {file_path}")
            file_weights = self._load_safetensor_to_dict(file_path, unified_dtype, sensitive_layer)
            weight_dict.update(file_weights)

        return weight_dict

    def _load_safetensor_to_dict(self, file_path, unified_dtype, sensitive_layer):
        remove_keys = self.remove_keys if hasattr(self, "remove_keys") else []

        if self.device.type == "cuda" and dist.is_initialized():
            device = torch.device("cuda:{}".format(dist.get_rank()))
        else:
            device = self.device

        with safe_open(file_path, framework="pt", device=str(device)) as f:
            return {
                key: (f.get_tensor(key).to(GET_DTYPE()) if unified_dtype or all(s not in key for s in sensitive_layer) else f.get_tensor(key).to(GET_SENSITIVE_DTYPE()))
                for key in f.keys()
                if not any(remove_key in key for remove_key in remove_keys)
            }

    def to_cpu(self):
        self.pre_weight.to_cpu()
        self.transformer_weights.to_cpu()

    def to_cuda(self):
        self.pre_weight.to_cuda()
        self.transformer_weights.to_cuda()

    @torch.no_grad()
    def infer(self, inputs):
        if self.cpu_offload:
            if self.offload_granularity == "model" and self.scheduler.step_index == 0 and "wan2.2_moe" not in self.config["model_cls"]:
                self.to_cuda()
            elif self.offload_granularity != "model":
                self.pre_weight.to_cuda()
                self.transformer_weights.non_block_weights_to_cuda()

        if self.config["enable_cfg"]:
            if self.config["cfg_parallel"]:
                # ==================== CFG Parallel Processing ====================
                cfg_p_group = self.config["device_mesh"].get_group(mesh_dim="cfg_p")
                assert dist.get_world_size(cfg_p_group) == 2, "cfg_p_world_size must be equal to 2"
                cfg_p_rank = dist.get_rank(cfg_p_group)

                if cfg_p_rank == 0:
                    noise_pred = self._infer_cond_uncond(inputs, infer_condition=True)
                else:
                    noise_pred = self._infer_cond_uncond(inputs, infer_condition=False)

                noise_pred_list = [torch.zeros_like(noise_pred) for _ in range(2)]
                dist.all_gather(noise_pred_list, noise_pred, group=cfg_p_group)
                noise_pred_cond = noise_pred_list[0]  # cfg_p_rank == 0
                noise_pred_uncond = noise_pred_list[1]  # cfg_p_rank == 1
            else:
                # ==================== CFG Processing ====================
                noise_pred_cond = self._infer_cond_uncond(inputs, infer_condition=True)
                noise_pred_uncond = self._infer_cond_uncond(inputs, infer_condition=False)

            self.scheduler.noise_pred = noise_pred_uncond + self.scheduler.sample_guide_scale * (noise_pred_cond - noise_pred_uncond)
        else:
            # ==================== No CFG ====================
            self.scheduler.noise_pred = self._infer_cond_uncond(inputs, infer_condition=True)

        if self.cpu_offload:
            if self.offload_granularity == "model" and self.scheduler.step_index == self.scheduler.infer_steps - 1 and "wan2.2_moe" not in self.config["model_cls"]:
                self.to_cpu()
            elif self.offload_granularity != "model":
                self.pre_weight.to_cpu()
                self.transformer_weights.non_block_weights_to_cpu()

    @torch.no_grad()
    def _infer_cond_uncond(self, inputs, infer_condition=True):
        self.scheduler.infer_condition = infer_condition

        pre_infer_out = self.pre_infer.infer(self.pre_weight, inputs)

        x = self.transformer_infer.infer(self.transformer_weights, pre_infer_out)

        noise_pred = self.post_infer.infer(x, pre_infer_out)[0]

        return noise_pred<|MERGE_RESOLUTION|>--- conflicted
+++ resolved
@@ -7,11 +7,8 @@
 from loguru import logger
 from safetensors import safe_open
 
-<<<<<<< HEAD
 from lightx2v.models.networks.hunyuan_video.infer.feature_caching.transformer_infer import HunyuanVideo15TransformerInferMagCaching
-=======
 from lightx2v.models.networks.hunyuan_video.infer.feature_caching.transformer_infer import HunyuanTransformerInferTeaCaching
->>>>>>> 741e1370
 from lightx2v.models.networks.hunyuan_video.infer.offload.transformer_infer import HunyuanVideo15OffloadTransformerInfer
 from lightx2v.models.networks.hunyuan_video.infer.post_infer import HunyuanVideo15PostInfer
 from lightx2v.models.networks.hunyuan_video.infer.pre_infer import HunyuanVideo15PreInfer
@@ -58,13 +55,10 @@
         self.post_infer_class = HunyuanVideo15PostInfer
         if self.config["feature_caching"] == "NoCaching":
             self.transformer_infer_class = HunyuanVideo15TransformerInfer if not self.cpu_offload else HunyuanVideo15OffloadTransformerInfer
-<<<<<<< HEAD
         elif self.config["feature_caching"] == "Mag":
             self.transformer_infer_class = HunyuanVideo15TransformerInferMagCaching
-=======
         elif self.config["feature_caching"] == "Tea":
             self.transformer_infer_class = HunyuanTransformerInferTeaCaching
->>>>>>> 741e1370
         else:
             raise NotImplementedError
 
