import math
import os
from dataclasses import dataclass
from typing import Optional, Tuple, Union

import numpy as np
import torch
import torch.distributed as dist
import torch.nn.functional as F
from diffusers.configuration_utils import ConfigMixin, register_to_config
from diffusers.models.autoencoders.vae import BaseOutput, DiagonalGaussianDistribution
from diffusers.models.modeling_outputs import AutoencoderKLOutput
from diffusers.models.modeling_utils import ModelMixin
from einops import rearrange
from torch import Tensor, nn

<<<<<<< HEAD
# import lightx2v_platform.set_ai_device
=======
>>>>>>> 58f84489
from lightx2v_platform.base.global_var import AI_DEVICE

torch_device_module = getattr(torch, AI_DEVICE)


@dataclass
class DecoderOutput(BaseOutput):
    sample: torch.FloatTensor
    posterior: Optional[DiagonalGaussianDistribution] = None


def swish(x: Tensor) -> Tensor:
    """Applies the swish activation function."""
    return x * torch.sigmoid(x)


def forward_with_checkpointing(module, *inputs, use_checkpointing=False):
    """Forward with optional gradient checkpointing."""

    def create_custom_forward(module):
        def custom_forward(*inputs):
            return module(*inputs)

        return custom_forward

    if use_checkpointing:
        return torch.utils.checkpoint.checkpoint(create_custom_forward(module), *inputs, use_reentrant=False)
    else:
        return module(*inputs)


# Optimized implementation of CogVideoXSafeConv3d
# https://github.com/huggingface/diffusers/blob/c9ff360966327ace3faad3807dc871a4e5447501/src/diffusers/models/autoencoders/autoencoder_kl_cogvideox.py#L38
class PatchCausalConv3d(nn.Conv3d):
    r"""Causal Conv3d with efficient patch processing for large tensors."""

    def find_split_indices(self, seq_len, part_num):
        ideal_interval = seq_len / part_num
        possible_indices = list(range(0, seq_len, self.stride[0]))
        selected_indices = []

        for i in range(1, part_num):
            closest = min(possible_indices, key=lambda x: abs(x - round(i * ideal_interval)))
            if closest not in selected_indices:
                selected_indices.append(closest)

        merged_indices = []
        prev_idx = 0
        for idx in selected_indices:
            if idx - prev_idx >= self.kernel_size[0]:
                merged_indices.append(idx)
                prev_idx = idx

        return merged_indices

    def forward(self, input):
        T = input.shape[2]  # input: NCTHW
        memory_count = torch.prod(torch.tensor(input.shape)).item() * 2 / 1024**3
        if T > self.kernel_size[0] and memory_count > 2:
            kernel_size = self.kernel_size[0]
            part_num = int(memory_count / 2) + 1
            split_indices = self.find_split_indices(T, part_num)
            input_chunks = torch.tensor_split(input, split_indices, dim=2) if len(split_indices) > 0 else [input]
            if kernel_size > 1:
                input_chunks = [input_chunks[0]] + [torch.cat((input_chunks[i - 1][:, :, -kernel_size + 1 :], input_chunks[i]), dim=2) for i in range(1, len(input_chunks))]
            output_chunks = []
            for input_chunk in input_chunks:
                output_chunks.append(super().forward(input_chunk))
            output = torch.cat(output_chunks, dim=2)
            return output
        else:
            return super().forward(input)


class RMS_norm(nn.Module):
    """Root Mean Square Layer Normalization for Channel-First or Last"""

    def __init__(self, dim, channel_first=True, images=True, bias=False):
        super().__init__()
        broadcastable_dims = (1, 1, 1) if not images else (1, 1)
        shape = (dim, *broadcastable_dims) if channel_first else (dim,)

        self.channel_first = channel_first
        self.scale = dim**0.5
        self.gamma = nn.Parameter(torch.ones(shape))
        self.bias = nn.Parameter(torch.zeros(shape)) if bias else 0.0

    def forward(self, x):
        return F.normalize(x, dim=(1 if self.channel_first else -1)) * self.scale * self.gamma + self.bias


class Conv3d(nn.Conv3d):
    """Perform Conv3d on patches with memory-efficient symmetric padding."""

    def forward(self, input):
        B, C, T, H, W = input.shape
        memory_count = (C * T * H * W) * 2 / 1024**3
        n_split = math.ceil(memory_count / 2)
        if memory_count > 2 and input.shape[-3] % n_split == 0:
            chunks = torch.chunk(input, chunks=n_split, dim=-3)
            padded_chunks = []
            for i in range(len(chunks)):
                if self.padding[0] > 0:
                    padded_chunk = F.pad(
                        chunks[i],
                        (0, 0, 0, 0, self.padding[0], self.padding[0]),
                        mode="constant" if self.padding_mode == "zeros" else self.padding_mode,
                        value=0,
                    )
                    if i > 0:
                        padded_chunk[:, :, : self.padding[0]] = chunks[i - 1][:, :, -self.padding[0] :]
                    if i < len(chunks) - 1:
                        padded_chunk[:, :, -self.padding[0] :] = chunks[i + 1][:, :, : self.padding[0]]
                else:
                    padded_chunk = chunks[i]
                padded_chunks.append(padded_chunk)
            padding_bak = self.padding
            self.padding = (0, self.padding[1], self.padding[2])
            outputs = []
            for chunk in padded_chunks:
                outputs.append(super().forward(chunk))
            self.padding = padding_bak
            return torch.cat(outputs, dim=-3)
        else:
            return super().forward(input)


class CausalConv3d(nn.Module):
    """Causal Conv3d with configurable padding for temporal axis."""

    def __init__(
        self,
        chan_in,
        chan_out,
        kernel_size: Union[int, Tuple[int, int, int]],
        stride: Union[int, Tuple[int, int, int]] = 1,
        dilation: Union[int, Tuple[int, int, int]] = 1,
        pad_mode="replicate",
        disable_causal=False,
        enable_patch_conv=False,
        **kwargs,
    ):
        super().__init__()

        self.pad_mode = pad_mode
        if disable_causal:
            padding = (kernel_size // 2, kernel_size // 2, kernel_size // 2, kernel_size // 2, kernel_size // 2, kernel_size // 2)
        else:
            padding = (kernel_size // 2, kernel_size // 2, kernel_size // 2, kernel_size // 2, kernel_size - 1, 0)  # W, H, T
        self.time_causal_padding = padding

        if enable_patch_conv:
            self.conv = PatchCausalConv3d(chan_in, chan_out, kernel_size, stride=stride, dilation=dilation, **kwargs)
        else:
            self.conv = nn.Conv3d(chan_in, chan_out, kernel_size, stride=stride, dilation=dilation, **kwargs)

    def forward(self, x):
        x = F.pad(x, self.time_causal_padding, mode=self.pad_mode)
        return self.conv(x)


def prepare_causal_attention_mask(n_frame: int, n_hw: int, dtype, device, batch_size: int = None):
    """Prepare a causal attention mask for 3D videos.

    Args:
        n_frame (int): Number of frames (temporal length).
        n_hw (int): Product of height and width.
        dtype: Desired mask dtype.
        device: Device for the mask.
        batch_size (int, optional): If set, expands for batch.

    Returns:
        torch.Tensor: Causal attention mask.
    """
    seq_len = n_frame * n_hw
    mask = torch.full((seq_len, seq_len), float("-inf"), dtype=dtype, device=device)
    for i in range(seq_len):
        i_frame = i // n_hw
        mask[i, : (i_frame + 1) * n_hw] = 0
    if batch_size is not None:
        mask = mask.unsqueeze(0).expand(batch_size, -1, -1)
    return mask


class AttnBlock(nn.Module):
    """Self-attention block for 3D video tensors."""

    def __init__(self, in_channels: int):
        super().__init__()
        self.in_channels = in_channels

        self.norm = RMS_norm(in_channels, images=False)

        self.q = Conv3d(in_channels, in_channels, kernel_size=1)
        self.k = Conv3d(in_channels, in_channels, kernel_size=1)
        self.v = Conv3d(in_channels, in_channels, kernel_size=1)
        self.proj_out = Conv3d(in_channels, in_channels, kernel_size=1)

    def attention(self, h_: Tensor) -> Tensor:
        h_ = self.norm(h_)
        q = self.q(h_)
        k = self.k(h_)
        v = self.v(h_)

        b, c, f, h, w = q.shape
        q = rearrange(q, "b c f h w -> b 1 (f h w) c").contiguous()
        k = rearrange(k, "b c f h w -> b 1 (f h w) c").contiguous()
        v = rearrange(v, "b c f h w -> b 1 (f h w) c").contiguous()
        attention_mask = prepare_causal_attention_mask(f, h * w, h_.dtype, h_.device, batch_size=b)
        h_ = nn.functional.scaled_dot_product_attention(q, k, v, attn_mask=attention_mask.unsqueeze(1))

        return rearrange(h_, "b 1 (f h w) c -> b c f h w", f=f, h=h, w=w, c=c, b=b)

    def forward(self, x: Tensor) -> Tensor:
        return x + self.proj_out(self.attention(x))


class ResnetBlock(nn.Module):
    """ResNet-style block for 3D video tensors."""

    def __init__(self, in_channels: int, out_channels: int):
        super().__init__()
        self.in_channels = in_channels
        out_channels = in_channels if out_channels is None else out_channels
        self.out_channels = out_channels

        self.norm1 = RMS_norm(in_channels, images=False)
        self.conv1 = CausalConv3d(in_channels, out_channels, kernel_size=3)

        self.norm2 = RMS_norm(out_channels, images=False)
        self.conv2 = CausalConv3d(out_channels, out_channels, kernel_size=3)
        if self.in_channels != self.out_channels:
            self.nin_shortcut = Conv3d(in_channels, out_channels, kernel_size=1, stride=1, padding=0)

    def forward(self, x):
        h = x
        h = self.norm1(h)
        h = swish(h)
        h = self.conv1(h)

        h = self.norm2(h)
        h = swish(h)
        h = self.conv2(h)

        if self.in_channels != self.out_channels:
            x = self.nin_shortcut(x)
        return x + h


class Downsample(nn.Module):
    def __init__(self, in_channels: int, out_channels: int, add_temporal_downsample: bool = True):
        super().__init__()
        factor = 2 * 2 * 2 if add_temporal_downsample else 1 * 2 * 2
        assert out_channels % factor == 0
        self.conv = CausalConv3d(in_channels, out_channels // factor, kernel_size=3)
        self.add_temporal_downsample = add_temporal_downsample
        self.group_size = factor * in_channels // out_channels

    def forward(self, x: Tensor):
        r1 = 2 if self.add_temporal_downsample else 1
        h = self.conv(x)
        if self.add_temporal_downsample:
            h_first = h[:, :, :1, :, :]
            h_first = rearrange(h_first, "b c f (h r2) (w r3) -> b (r2 r3 c) f h w", r2=2, r3=2)
            h_first = torch.cat([h_first, h_first], dim=1)
            h_next = h[:, :, 1:, :, :]
            h_next = rearrange(h_next, "b c (f r1) (h r2) (w r3) -> b (r1 r2 r3 c) f h w", r1=r1, r2=2, r3=2)
            h = torch.cat([h_first, h_next], dim=2)
            # shortcut computation
            x_first = x[:, :, :1, :, :]
            x_first = rearrange(x_first, "b c f (h r2) (w r3) -> b (r2 r3 c) f h w", r2=2, r3=2)
            B, C, T, H, W = x_first.shape
            x_first = x_first.view(B, h.shape[1], self.group_size // 2, T, H, W).mean(dim=2)

            x_next = x[:, :, 1:, :, :]
            x_next = rearrange(x_next, "b c (f r1) (h r2) (w r3) -> b (r1 r2 r3 c) f h w", r1=r1, r2=2, r3=2)
            B, C, T, H, W = x_next.shape
            x_next = x_next.view(B, h.shape[1], self.group_size, T, H, W).mean(dim=2)
            shortcut = torch.cat([x_first, x_next], dim=2)
        else:
            h = rearrange(h, "b c (f r1) (h r2) (w r3) -> b (r1 r2 r3 c) f h w", r1=r1, r2=2, r3=2)
            shortcut = rearrange(x, "b c (f r1) (h r2) (w r3) -> b (r1 r2 r3 c) f h w", r1=r1, r2=2, r3=2)
            B, C, T, H, W = shortcut.shape
            shortcut = shortcut.view(B, h.shape[1], self.group_size, T, H, W).mean(dim=2)

        return h + shortcut


class Upsample(nn.Module):
    """Hierarchical upsampling with temporal/ spatial support."""

    def __init__(self, in_channels: int, out_channels: int, add_temporal_upsample: bool = True):
        super().__init__()
        factor = 2 * 2 * 2 if add_temporal_upsample else 1 * 2 * 2
        self.conv = CausalConv3d(in_channels, out_channels * factor, kernel_size=3)
        self.add_temporal_upsample = add_temporal_upsample
        self.repeats = factor * out_channels // in_channels

    def forward(self, x: Tensor):
        r1 = 2 if self.add_temporal_upsample else 1
        h = self.conv(x)
        if self.add_temporal_upsample:
            h_first = h[:, :, :1, :, :]
            h_first = rearrange(h_first, "b (r2 r3 c) f h w -> b c f (h r2) (w r3)", r2=2, r3=2)
            h_first = h_first[:, : h_first.shape[1] // 2]
            h_next = h[:, :, 1:, :, :]
            h_next = rearrange(h_next, "b (r1 r2 r3 c) f h w -> b c (f r1) (h r2) (w r3)", r1=r1, r2=2, r3=2)
            h = torch.cat([h_first, h_next], dim=2)

            # shortcut computation
            x_first = x[:, :, :1, :, :]
            x_first = rearrange(x_first, "b (r2 r3 c) f h w -> b c f (h r2) (w r3)", r2=2, r3=2)
            x_first = x_first.repeat_interleave(repeats=self.repeats // 2, dim=1)

            x_next = x[:, :, 1:, :, :]
            x_next = rearrange(x_next, "b (r1 r2 r3 c) f h w -> b c (f r1) (h r2) (w r3)", r1=r1, r2=2, r3=2)
            x_next = x_next.repeat_interleave(repeats=self.repeats, dim=1)
            shortcut = torch.cat([x_first, x_next], dim=2)

        else:
            h = rearrange(h, "b (r1 r2 r3 c) f h w -> b c (f r1) (h r2) (w r3)", r1=r1, r2=2, r3=2)
            shortcut = x.repeat_interleave(repeats=self.repeats, dim=1)
            shortcut = rearrange(shortcut, "b (r1 r2 r3 c) f h w -> b c (f r1) (h r2) (w r3)", r1=r1, r2=2, r3=2)
        return h + shortcut


class Encoder(nn.Module):
    """Hierarchical video encoder with temporal and spatial factorization."""

    def __init__(
        self,
        in_channels: int,
        z_channels: int,
        block_out_channels: Tuple[int, ...],
        num_res_blocks: int,
        ffactor_spatial: int,
        ffactor_temporal: int,
        downsample_match_channel: bool = True,
    ):
        super().__init__()
        assert block_out_channels[-1] % (2 * z_channels) == 0

        self.z_channels = z_channels
        self.block_out_channels = block_out_channels
        self.num_res_blocks = num_res_blocks

        # downsampling
        self.conv_in = CausalConv3d(in_channels, block_out_channels[0], kernel_size=3)

        self.down = nn.ModuleList()
        block_in = block_out_channels[0]
        for i_level, ch in enumerate(block_out_channels):
            block = nn.ModuleList()
            block_out = ch
            for _ in range(self.num_res_blocks):
                block.append(ResnetBlock(in_channels=block_in, out_channels=block_out))
                block_in = block_out
            down = nn.Module()
            down.block = block

            add_spatial_downsample = bool(i_level < np.log2(ffactor_spatial))
            add_temporal_downsample = add_spatial_downsample and bool(i_level >= np.log2(ffactor_spatial // ffactor_temporal))
            if add_spatial_downsample or add_temporal_downsample:
                assert i_level < len(block_out_channels) - 1
                block_out = block_out_channels[i_level + 1] if downsample_match_channel else block_in
                down.downsample = Downsample(block_in, block_out, add_temporal_downsample)
                block_in = block_out
            self.down.append(down)

        # middle
        self.mid = nn.Module()
        self.mid.block_1 = ResnetBlock(in_channels=block_in, out_channels=block_in)
        self.mid.attn_1 = AttnBlock(block_in)
        self.mid.block_2 = ResnetBlock(in_channels=block_in, out_channels=block_in)

        # end
        self.norm_out = RMS_norm(block_in, images=False)
        self.conv_out = CausalConv3d(block_in, 2 * z_channels, kernel_size=3)

        self.gradient_checkpointing = False

    def forward(self, x: Tensor) -> Tensor:
        """Forward pass through the encoder."""
        use_checkpointing = bool(self.training and self.gradient_checkpointing)

        # downsampling
        h = self.conv_in(x)
        for i_level in range(len(self.block_out_channels)):
            for i_block in range(self.num_res_blocks):
                h = forward_with_checkpointing(self.down[i_level].block[i_block], h, use_checkpointing=use_checkpointing)
            if hasattr(self.down[i_level], "downsample"):
                h = forward_with_checkpointing(self.down[i_level].downsample, h, use_checkpointing=use_checkpointing)

        # middle
        h = forward_with_checkpointing(self.mid.block_1, h, use_checkpointing=use_checkpointing)
        h = forward_with_checkpointing(self.mid.attn_1, h, use_checkpointing=use_checkpointing)
        h = forward_with_checkpointing(self.mid.block_2, h, use_checkpointing=use_checkpointing)

        # end
        group_size = self.block_out_channels[-1] // (2 * self.z_channels)
        shortcut = rearrange(h, "b (c r) f h w -> b c r f h w", r=group_size).mean(dim=2)
        h = self.norm_out(h)
        h = swish(h)
        h = self.conv_out(h)
        h += shortcut
        return h


class Decoder(nn.Module):
    """Hierarchical video decoder with upsampling factories."""

    def __init__(
        self,
        z_channels: int,
        out_channels: int,
        block_out_channels: Tuple[int, ...],
        num_res_blocks: int,
        ffactor_spatial: int,
        ffactor_temporal: int,
        upsample_match_channel: bool = True,
    ):
        super().__init__()
        assert block_out_channels[0] % z_channels == 0

        self.z_channels = z_channels
        self.block_out_channels = block_out_channels
        self.num_res_blocks = num_res_blocks

        block_in = block_out_channels[0]
        self.conv_in = CausalConv3d(z_channels, block_in, kernel_size=3)

        # middle
        self.mid = nn.Module()
        self.mid.block_1 = ResnetBlock(in_channels=block_in, out_channels=block_in)
        self.mid.attn_1 = AttnBlock(block_in)
        self.mid.block_2 = ResnetBlock(in_channels=block_in, out_channels=block_in)

        # upsampling
        self.up = nn.ModuleList()
        for i_level, ch in enumerate(block_out_channels):
            block = nn.ModuleList()
            block_out = ch
            for _ in range(self.num_res_blocks + 1):
                block.append(ResnetBlock(in_channels=block_in, out_channels=block_out))
                block_in = block_out
            up = nn.Module()
            up.block = block

            add_spatial_upsample = bool(i_level < np.log2(ffactor_spatial))
            add_temporal_upsample = bool(i_level < np.log2(ffactor_temporal))
            if add_spatial_upsample or add_temporal_upsample:
                assert i_level < len(block_out_channels) - 1
                block_out = block_out_channels[i_level + 1] if upsample_match_channel else block_in
                up.upsample = Upsample(block_in, block_out, add_temporal_upsample)
                block_in = block_out
            self.up.append(up)

        # end
        self.norm_out = RMS_norm(block_in, images=False)
        self.conv_out = CausalConv3d(block_in, out_channels, kernel_size=3)

        self.gradient_checkpointing = False

    def forward(self, z: Tensor) -> Tensor:
        """Forward pass through the decoder."""
        use_checkpointing = bool(self.training and self.gradient_checkpointing)

        # z to block_in
        repeats = self.block_out_channels[0] // (self.z_channels)
        h = self.conv_in(z) + z.repeat_interleave(repeats=repeats, dim=1)

        # middle
        h = forward_with_checkpointing(self.mid.block_1, h, use_checkpointing=use_checkpointing)
        h = forward_with_checkpointing(self.mid.attn_1, h, use_checkpointing=use_checkpointing)
        h = forward_with_checkpointing(self.mid.block_2, h, use_checkpointing=use_checkpointing)

        # upsampling
        for i_level in range(len(self.block_out_channels)):
            for i_block in range(self.num_res_blocks + 1):
                h = forward_with_checkpointing(self.up[i_level].block[i_block], h, use_checkpointing=use_checkpointing)
            if hasattr(self.up[i_level], "upsample"):
                h = forward_with_checkpointing(self.up[i_level].upsample, h, use_checkpointing=use_checkpointing)

        # end
        h = self.norm_out(h)
        h = swish(h)
        h = self.conv_out(h)
        return h


class AutoencoderKLConv3D(ModelMixin, ConfigMixin):
    """KL regularized 3D Conv VAE with advanced tiling and slicing strategies."""

    _supports_gradient_checkpointing = True

    @register_to_config
    def __init__(
        self,
        in_channels: int,
        out_channels: int,
        latent_channels: int,
        block_out_channels: Tuple[int, ...],
        layers_per_block: int,
        ffactor_spatial: int,
        ffactor_temporal: int,
        sample_size: int,
        sample_tsize: int,
        scaling_factor: float = None,
        shift_factor: Optional[float] = None,
        downsample_match_channel: bool = True,
        upsample_match_channel: bool = True,
        spatial_compression_ratio: int = 16,
        time_compression_ratio: int = 4,
    ):
        super().__init__()
        self.ffactor_spatial = ffactor_spatial
        self.ffactor_temporal = ffactor_temporal
        self.scaling_factor = scaling_factor
        self.shift_factor = shift_factor

        self.encoder = Encoder(
            in_channels=in_channels,
            z_channels=latent_channels,
            block_out_channels=block_out_channels,
            num_res_blocks=layers_per_block,
            ffactor_spatial=ffactor_spatial,
            ffactor_temporal=ffactor_temporal,
            downsample_match_channel=downsample_match_channel,
        )
        self.decoder = Decoder(
            z_channels=latent_channels,
            out_channels=out_channels,
            block_out_channels=list(reversed(block_out_channels)),
            num_res_blocks=layers_per_block,
            ffactor_spatial=ffactor_spatial,
            ffactor_temporal=ffactor_temporal,
            upsample_match_channel=upsample_match_channel,
        )

        self.use_slicing = False
        self.use_spatial_tiling = False
        self.use_temporal_tiling = False

        # only relevant if vae tiling is enabled
        self.tile_sample_min_size = sample_size
        self.tile_latent_min_size = sample_size // ffactor_spatial
        self.tile_sample_min_tsize = sample_tsize
        self.tile_latent_min_tsize = sample_tsize // ffactor_temporal
        self.tile_overlap_factor = 0.25

    def _set_gradient_checkpointing(self, module, value=False):
        """Enable or disable gradient checkpointing on encoder and decoder."""
        if isinstance(module, (Encoder, Decoder)):
            module.gradient_checkpointing = value

    def enable_temporal_tiling(self, use_tiling: bool = True):
        self.use_temporal_tiling = use_tiling

    def disable_temporal_tiling(self):
        self.enable_temporal_tiling(False)

    def enable_spatial_tiling(self, use_tiling: bool = True):
        self.use_spatial_tiling = use_tiling

    def disable_spatial_tiling(self):
        self.enable_spatial_tiling(False)

    def enable_tiling(self, use_tiling: bool = True):
        self.enable_spatial_tiling(use_tiling)

    def disable_tiling(self):
        self.disable_spatial_tiling()

    def enable_slicing(self):
        self.use_slicing = True

    def disable_slicing(self):
        self.use_slicing = False

    def blend_h(self, a: torch.Tensor, b: torch.Tensor, blend_extent: int):
        """Blend tensor b horizontally into a at blend_extent region."""
        blend_extent = min(a.shape[-1], b.shape[-1], blend_extent)
        for x in range(blend_extent):
            b[:, :, :, :, x] = a[:, :, :, :, -blend_extent + x] * (1 - x / blend_extent) + b[:, :, :, :, x] * (x / blend_extent)
        return b

    def blend_v(self, a: torch.Tensor, b: torch.Tensor, blend_extent: int):
        """Blend tensor b vertically into a at blend_extent region."""
        blend_extent = min(a.shape[-2], b.shape[-2], blend_extent)
        for y in range(blend_extent):
            b[:, :, :, y, :] = a[:, :, :, -blend_extent + y, :] * (1 - y / blend_extent) + b[:, :, :, y, :] * (y / blend_extent)
        return b

    def blend_t(self, a: torch.Tensor, b: torch.Tensor, blend_extent: int):
        """Blend tensor b temporally into a at blend_extent region."""
        blend_extent = min(a.shape[-3], b.shape[-3], blend_extent)
        for x in range(blend_extent):
            b[:, :, x, :, :] = a[:, :, -blend_extent + x, :, :] * (1 - x / blend_extent) + b[:, :, x, :, :] * (x / blend_extent)
        return b

    def spatial_tiled_encode(self, x: torch.Tensor):
        """Tiled spatial encoding for large inputs via overlapping."""
        B, C, T, H, W = x.shape
        overlap_size = int(self.tile_sample_min_size * (1 - self.tile_overlap_factor))
        blend_extent = int(self.tile_latent_min_size * self.tile_overlap_factor)
        row_limit = self.tile_latent_min_size - blend_extent

        rows = []
        for i in range(0, H, overlap_size):
            row = []
            for j in range(0, W, overlap_size):
                tile = x[:, :, :, i : i + self.tile_sample_min_size, j : j + self.tile_sample_min_size]
                tile = self.encoder(tile)
                row.append(tile)
            rows.append(row)
        result_rows = []
        for i, row in enumerate(rows):
            result_row = []
            for j, tile in enumerate(row):
                if i > 0:
                    tile = self.blend_v(rows[i - 1][j], tile, blend_extent)
                if j > 0:
                    tile = self.blend_h(row[j - 1], tile, blend_extent)
                result_row.append(tile[:, :, :, :row_limit, :row_limit])
            result_rows.append(torch.cat(result_row, dim=-1))
        moments = torch.cat(result_rows, dim=-2)
        return moments

    def temporal_tiled_encode(self, x: torch.Tensor):
        """Tiled temporal encoding for large video sequences."""
        B, C, T, H, W = x.shape
        overlap_size = int(self.tile_sample_min_tsize * (1 - self.tile_overlap_factor))
        blend_extent = int(self.tile_latent_min_tsize * self.tile_overlap_factor)
        t_limit = self.tile_latent_min_tsize - blend_extent

        row = []
        for i in range(0, T, overlap_size):
            tile = x[:, :, i : i + self.tile_sample_min_tsize + 1, :, :]
            if self.use_spatial_tiling and (tile.shape[-1] > self.tile_sample_min_size or tile.shape[-2] > self.tile_sample_min_size):
                tile = self.spatial_tiled_encode(tile)
            else:
                tile = self.encoder(tile)
            if i > 0:
                tile = tile[:, :, 1:, :, :]
            row.append(tile)
        result_row = []
        for i, tile in enumerate(row):
            if i > 0:
                tile = self.blend_t(row[i - 1], tile, blend_extent)
                result_row.append(tile[:, :, :t_limit, :, :])
            else:
                result_row.append(tile[:, :, : t_limit + 1, :, :])
        moments = torch.cat(result_row, dim=-3)
        return moments

    def spatial_tiled_decode(self, z: torch.Tensor):
        """Tiled spatial decoding for large latent maps."""
        B, C, T, H, W = z.shape
        overlap_size = int(self.tile_latent_min_size * (1 - self.tile_overlap_factor))
        blend_extent = int(self.tile_sample_min_size * self.tile_overlap_factor)
        row_limit = self.tile_sample_min_size - blend_extent

        rows = []
        for i in range(0, H, overlap_size):
            row = []
            for j in range(0, W, overlap_size):
                tile = z[:, :, :, i : i + self.tile_latent_min_size, j : j + self.tile_latent_min_size]
                decoded = self.decoder(tile)
                row.append(decoded)
            rows.append(row)

        result_rows = []
        for i, row in enumerate(rows):
            result_row = []
            for j, tile in enumerate(row):
                if i > 0:
                    tile = self.blend_v(rows[i - 1][j], tile, blend_extent)
                if j > 0:
                    tile = self.blend_h(row[j - 1], tile, blend_extent)
                result_row.append(tile[:, :, :, :row_limit, :row_limit])
            result_rows.append(torch.cat(result_row, dim=-1))
        dec = torch.cat(result_rows, dim=-2)
        return dec

    def temporal_tiled_decode(self, z: torch.Tensor):
        """Tiled temporal decoding for long sequence latents."""
        B, C, T, H, W = z.shape
        overlap_size = int(self.tile_latent_min_tsize * (1 - self.tile_overlap_factor))
        blend_extent = int(self.tile_sample_min_tsize * self.tile_overlap_factor)
        t_limit = self.tile_sample_min_tsize - blend_extent
        assert 0 < overlap_size < self.tile_latent_min_tsize

        row = []
        for i in range(0, T, overlap_size):
            tile = z[:, :, i : i + self.tile_latent_min_tsize + 1, :, :]
            if self.use_spatial_tiling and (tile.shape[-1] > self.tile_latent_min_size or tile.shape[-2] > self.tile_latent_min_size):
                decoded = self.spatial_tiled_decode(tile)
            else:
                decoded = self.decoder(tile)
            if i > 0:
                decoded = decoded[:, :, 1:, :, :]
            row.append(decoded)

        result_row = []
        for i, tile in enumerate(row):
            if i > 0:
                tile = self.blend_t(row[i - 1], tile, blend_extent)
                result_row.append(tile[:, :, :t_limit, :, :])
            else:
                result_row.append(tile[:, :, : t_limit + 1, :, :])
        dec = torch.cat(result_row, dim=-3)
        return dec

    @torch.no_grad()
    def encode(self, x: Tensor, return_dict: bool = True):
        if self.cpu_offload:
            self.encoder = self.encoder.to(AI_DEVICE)

        def _encode(x):
            if self.use_temporal_tiling and x.shape[-3] > self.tile_sample_min_tsize:
                return self.temporal_tiled_encode(x)
            if self.use_spatial_tiling and (x.shape[-1] > self.tile_sample_min_size or x.shape[-2] > self.tile_sample_min_size):
                return self.spatial_tiled_encode(x)
            return self.encoder(x)

        assert len(x.shape) == 5  # (B, C, T, H, W)

        if self.use_slicing and x.shape[0] > 1:
            encoded_slices = [_encode(x_slice) for x_slice in x.split(1)]
            h = torch.cat(encoded_slices)
        else:
            h = _encode(x)
        posterior = DiagonalGaussianDistribution(h)
        if self.cpu_offload:
            self.encoder = self.encoder.to("cpu")
        if not return_dict:
            return (posterior,)

        return AutoencoderKLOutput(latent_dist=posterior)

    @torch.no_grad()
    def decode(self, z: Tensor, return_dict: bool = True, generator=None):
        if self.cpu_offload:
            self.decoder = self.decoder.to(AI_DEVICE)

        def _decode(z):
            if self.use_temporal_tiling and z.shape[-3] > self.tile_latent_min_tsize:
                return self.temporal_tiled_decode(z)
            if self.use_spatial_tiling and (z.shape[-1] > self.tile_latent_min_size or z.shape[-2] > self.tile_latent_min_size):
                return self.spatial_tiled_decode(z)
            return self.decoder(z)

        if self.use_slicing and z.shape[0] > 1:
            decoded_slices = [_decode(z_slice) for z_slice in z.split(1)]
            decoded = torch.cat(decoded_slices)
        else:
            decoded = _decode(z)
        if self.cpu_offload:
            self.decoder = self.decoder.to("cpu")
        if not return_dict:
            return (decoded,)

        return DecoderOutput(sample=decoded)

    @torch.no_grad()
    def forward(self, sample: torch.Tensor, sample_posterior: bool = False, return_posterior: bool = True, return_dict: bool = True):
        """Forward autoencoder pass. Returns both reconstruction and optionally the posterior."""
        posterior = self.encode(sample).latent_dist
        z = posterior.sample() if sample_posterior else posterior.mode()
        dec = self.decode(z).sample
        return DecoderOutput(sample=dec, posterior=posterior) if return_dict else (dec, posterior)


class HunyuanVideo15VAE:
    def __init__(self, checkpoint_path=None, dtype=torch.float16, device="cuda", cpu_offload=False, parallel=False):
        self.vae = AutoencoderKLConv3D.from_pretrained(os.path.join(checkpoint_path, "vae")).to(dtype).to(device)
        self.vae.cpu_offload = cpu_offload
        self.parallel = parallel
        self.world_size_h, self.world_size_w = None, None

    @torch.no_grad()
    def encode(self, x):
        return self.vae.encode(x).latent_dist.mode() * self.vae.config.scaling_factor

    @torch.no_grad()
    def decode(self, z):
        z = z / self.vae.config.scaling_factor

        self.vae.enable_tiling()
        if self.parallel and self.world_size_h is not None and self.world_size_w is not None:
            video_frames = self.decode_dist_2d(z, self.world_size_h, self.world_size_w)
            self.world_size_h, self.world_size_w = None, None
        else:
            video_frames = self.vae.decode(z, return_dict=False)[0]
        self.vae.disable_tiling()
        return video_frames

    @torch.no_grad()
    def decode_dist_2d(self, z, world_size_h, world_size_w):
        cur_rank = dist.get_rank()
        cur_rank_h = cur_rank // world_size_w
        cur_rank_w = cur_rank % world_size_w
        total_h = z.shape[3]
        total_w = z.shape[4]

        chunk_h = total_h // world_size_h
        chunk_w = total_w // world_size_w

        padding_size = 1

        # Calculate H dimension slice
        if cur_rank_h == 0:
            h_start = 0
            h_end = chunk_h + 2 * padding_size
        elif cur_rank_h == world_size_h - 1:
            h_start = total_h - (chunk_h + 2 * padding_size)
            h_end = total_h
        else:
            h_start = cur_rank_h * chunk_h - padding_size
            h_end = (cur_rank_h + 1) * chunk_h + padding_size

        # Calculate W dimension slice
        if cur_rank_w == 0:
            w_start = 0
            w_end = chunk_w + 2 * padding_size
        elif cur_rank_w == world_size_w - 1:
            w_start = total_w - (chunk_w + 2 * padding_size)
            w_end = total_w
        else:
            w_start = cur_rank_w * chunk_w - padding_size
            w_end = (cur_rank_w + 1) * chunk_w + padding_size

        # Extract the latent chunk for this process
        zs_chunk = z[:, :, :, h_start:h_end, w_start:w_end].contiguous()

        # Decode the chunk
        images_chunk = self.vae.decode(zs_chunk, return_dict=False)[0]

        # Remove padding from decoded chunk
        spatial_ratio = 16
        if cur_rank_h == 0:
            decoded_h_start = 0
            decoded_h_end = chunk_h * spatial_ratio
        elif cur_rank_h == world_size_h - 1:
            decoded_h_start = images_chunk.shape[3] - chunk_h * spatial_ratio
            decoded_h_end = images_chunk.shape[3]
        else:
            decoded_h_start = padding_size * spatial_ratio
            decoded_h_end = images_chunk.shape[3] - padding_size * spatial_ratio

        if cur_rank_w == 0:
            decoded_w_start = 0
            decoded_w_end = chunk_w * spatial_ratio
        elif cur_rank_w == world_size_w - 1:
            decoded_w_start = images_chunk.shape[4] - chunk_w * spatial_ratio
            decoded_w_end = images_chunk.shape[4]
        else:
            decoded_w_start = padding_size * spatial_ratio
            decoded_w_end = images_chunk.shape[4] - padding_size * spatial_ratio

        images_chunk = images_chunk[:, :, :, decoded_h_start:decoded_h_end, decoded_w_start:decoded_w_end].contiguous()

        # Gather all chunks
        total_processes = world_size_h * world_size_w
        full_images = [torch.empty_like(images_chunk) for _ in range(total_processes)]

        dist.all_gather(full_images, images_chunk)

        self.device_synchronize()

        # Reconstruct the full image tensor
        image_rows = []
        for h_idx in range(world_size_h):
            image_cols = []
            for w_idx in range(world_size_w):
                process_idx = h_idx * world_size_w + w_idx
                image_cols.append(full_images[process_idx])
            image_rows.append(torch.cat(image_cols, dim=4))

        images = torch.cat(image_rows, dim=3)

        return images

    def device_synchronize(
        self,
    ):
        torch_device_module.synchronize()


if __name__ == "__main__":
    vae = HunyuanVideo15VAE(checkpoint_path="/data/nvme1/yongyang/models/HunyuanVideo-1.5/ckpts/hunyuanvideo-1.5", dtype=torch.float16, device="cuda")
    z = torch.randn(1, 32, 31, 30, 53, dtype=torch.float16, device="cuda")
    video_frames = vae.decode(z)
    print(video_frames.shape)<|MERGE_RESOLUTION|>--- conflicted
+++ resolved
@@ -14,10 +14,6 @@
 from einops import rearrange
 from torch import Tensor, nn
 
-<<<<<<< HEAD
-# import lightx2v_platform.set_ai_device
-=======
->>>>>>> 58f84489
 from lightx2v_platform.base.global_var import AI_DEVICE
 
 torch_device_module = getattr(torch, AI_DEVICE)
