import gc
import json
import os

import torch

from lightx2v.utils.envs import *
from lightx2v_platform.base.global_var import AI_DEVICE

try:
    from diffusers import AutoencoderKLQwenImage
    from diffusers.image_processor import VaeImageProcessor
except ImportError:
    AutoencoderKLQwenImage = None
    VaeImageProcessor = None

torch_device_module = getattr(torch, AI_DEVICE)


class AutoencoderKLQwenImageVAE:
    def __init__(self, config):
        self.config = config

        self.cpu_offload = config.get("vae_cpu_offload", config.get("cpu_offload", False))
        if self.cpu_offload:
            self.device = torch.device("cpu")
        else:
            self.device = torch.device(AI_DEVICE)
        self.dtype = GET_DTYPE()
        self.latent_channels = 16
        self.vae_latents_mean = [-0.7571, -0.7089, -0.9113, 0.1075, -0.1745, 0.9653, -0.1517, 1.5508, 0.4134, -0.0715, 0.5517, -0.3632, -0.1922, -0.9497, 0.2503, -0.2921]
        self.vae_latents_std = [2.8184, 1.4541, 2.3275, 2.6558, 1.2196, 1.7708, 2.6052, 2.0743, 3.2687, 2.1526, 2.8652, 1.5579, 1.6382, 1.1253, 2.8251, 1.916]
        self.load()

    def load(self):
        self.model = AutoencoderKLQwenImage.from_pretrained(os.path.join(self.config["model_path"], "vae")).to(self.device).to(self.dtype)
        self.image_processor = VaeImageProcessor(vae_scale_factor=self.config["vae_scale_factor"] * 2)
        with open(os.path.join(self.config["model_path"], "vae", "config.json"), "r") as f:
            vae_config = json.load(f)
            self.vae_scale_factor = 2 ** len(vae_config["temperal_downsample"]) if "temperal_downsample" in vae_config else 8

    @staticmethod
    def _unpack_latents(latents, height, width, vae_scale_factor):
        batchsize, num_patches, channels = latents.shape

        # VAE applies 8x compression on images but we must also account for packing which requires
        # latent height and width to be divisible by 2.
        height = 2 * (int(height) // (vae_scale_factor * 2))
        width = 2 * (int(width) // (vae_scale_factor * 2))

        latents = latents.view(batchsize, height // 2, width // 2, channels // 4, 2, 2)
        latents = latents.permute(0, 3, 1, 4, 2, 5)

        latents = latents.reshape(batchsize, channels // (2 * 2), 1, height, width)

        return latents

    @torch.no_grad()
    def decode(self, latents, input_info):
        if self.cpu_offload:
<<<<<<< HEAD
            self.model.to(torch.device("cuda"))
        if hasattr(input_info, "custom_shape") and isinstance(input_info.custom_shape, list) and len(input_info.custom_shape) == 2:
            height, width = input_info.custom_shape
        elif hasattr(input_info, "aspect_ratio") and isinstance(input_info.aspect_ratio, str):
            width, height = self.config.get("aspect_ratios", ASPECT_RATIO_MAP)[input_info.aspect_ratio]
        else:
            if self.config["task"] == "t2i":
                width, height = self.config.get("aspect_ratios", ASPECT_RATIO_MAP)[self.config["aspect_ratio"]]
            elif self.config["task"] == "i2i":
                width, height = input_info.auto_width, input_info.auto_height
=======
            self.model.to(AI_DEVICE)
        width, height = input_info.auto_width, input_info.auto_height
>>>>>>> c44ab449
        latents = self._unpack_latents(latents, height, width, self.config["vae_scale_factor"])
        latents = latents.to(self.dtype)
        latents_mean = torch.tensor(self.vae_latents_mean).view(1, self.latent_channels, 1, 1, 1).to(latents.device, latents.dtype)
        latents_std = 1.0 / torch.tensor(self.vae_latents_std).view(1, self.latent_channels, 1, 1, 1).to(latents.device, latents.dtype)
        latents = latents / latents_std + latents_mean
        images = self.model.decode(latents, return_dict=False)[0][:, :, 0]
        images = self.image_processor.postprocess(images, output_type="pil")
        if self.cpu_offload:
            self.model.to(torch.device("cpu"))
            torch_device_module.empty_cache()
            gc.collect()
        return images

    @staticmethod
    # Copied from diffusers.pipelines.qwenimage.pipeline_qwenimage.QwenImagePipeline._pack_latents
    def _pack_latents(latents, batchsize, num_channels_latents, height, width):
        latents = latents.view(batchsize, num_channels_latents, height // 2, 2, width // 2, 2)
        latents = latents.permute(0, 2, 4, 1, 3, 5)
        latents = latents.reshape(batchsize, (height // 2) * (width // 2), num_channels_latents * 4)
        return latents

    def _encode_vae_image(self, image: torch.Tensor):
        image_latents = self.model.encode(image).latent_dist.mode()
        latents_mean = torch.tensor(self.model.config["latents_mean"]).view(1, self.latent_channels, 1, 1, 1).to(image_latents.device, image_latents.dtype)
        latents_std = torch.tensor(self.model.config["latents_std"]).view(1, self.latent_channels, 1, 1, 1).to(image_latents.device, image_latents.dtype)
        image_latents = (image_latents - latents_mean) / latents_std

        return image_latents

    @torch.no_grad()
    def encode_vae_image(self, image):
        if self.cpu_offload:
            self.model.to(AI_DEVICE)

        num_channels_latents = self.config["transformer_in_channels"] // 4
        image = image.to(self.model.device)

        if image.shape[1] != self.latent_channels:
            image_latents = self._encode_vae_image(image=image)
        else:
            image_latents = image
        image_latents = torch.cat([image_latents], dim=0)
        image_latent_height, image_latent_width = image_latents.shape[3:]
        image_latents = self._pack_latents(image_latents, 1, num_channels_latents, image_latent_height, image_latent_width)

        if self.cpu_offload:
            self.model.to(torch.device("cpu"))
            torch.cuda.empty_cache()
            gc.collect()
        return image_latents<|MERGE_RESOLUTION|>--- conflicted
+++ resolved
@@ -58,21 +58,8 @@
     @torch.no_grad()
     def decode(self, latents, input_info):
         if self.cpu_offload:
-<<<<<<< HEAD
-            self.model.to(torch.device("cuda"))
-        if hasattr(input_info, "custom_shape") and isinstance(input_info.custom_shape, list) and len(input_info.custom_shape) == 2:
-            height, width = input_info.custom_shape
-        elif hasattr(input_info, "aspect_ratio") and isinstance(input_info.aspect_ratio, str):
-            width, height = self.config.get("aspect_ratios", ASPECT_RATIO_MAP)[input_info.aspect_ratio]
-        else:
-            if self.config["task"] == "t2i":
-                width, height = self.config.get("aspect_ratios", ASPECT_RATIO_MAP)[self.config["aspect_ratio"]]
-            elif self.config["task"] == "i2i":
-                width, height = input_info.auto_width, input_info.auto_height
-=======
             self.model.to(AI_DEVICE)
         width, height = input_info.auto_width, input_info.auto_height
->>>>>>> c44ab449
         latents = self._unpack_latents(latents, height, width, self.config["vae_scale_factor"])
         latents = latents.to(self.dtype)
         latents_mean = torch.tensor(self.vae_latents_mean).view(1, self.latent_channels, 1, 1, 1).to(latents.device, latents.dtype)
