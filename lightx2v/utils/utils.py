import glob
import os
import random
import subprocess
from typing import Optional

import imageio
import imageio_ffmpeg as ffmpeg
import numpy as np
import torch
import torchvision
from einops import rearrange
from loguru import logger


def seed_all(seed):
    random.seed(seed)
    os.environ["PYTHONHASHSEED"] = str(seed)
    np.random.seed(seed)
    torch.manual_seed(seed)
    torch.cuda.manual_seed(seed)
    torch.cuda.manual_seed_all(seed)
    torch.backends.cudnn.benchmark = False
    torch.backends.cudnn.deterministic = True


def save_videos_grid(videos: torch.Tensor, path: str, rescale=False, n_rows=1, fps=24):
    """save videos by video tensor
       copy from https://github.com/guoyww/AnimateDiff/blob/e92bd5671ba62c0d774a32951453e328018b7c5b/animatediff/utils/util.py#L61

    Args:
        videos (torch.Tensor): video tensor predicted by the model
        path (str): path to save video
        rescale (bool, optional): rescale the video tensor from [-1, 1] to  . Defaults to False.
        n_rows (int, optional): Defaults to 1.
        fps (int, optional): video save fps. Defaults to 8.
    """
    videos = rearrange(videos, "b c t h w -> t b c h w")
    outputs = []
    for x in videos:
        x = torchvision.utils.make_grid(x, nrow=n_rows)
        x = x.transpose(0, 1).transpose(1, 2).squeeze(-1)
        if rescale:
            x = (x + 1.0) / 2.0  # -1,1 -> 0,1
        x = torch.clamp(x, 0, 1)
        x = (x * 255).numpy().astype(np.uint8)
        outputs.append(x)

    os.makedirs(os.path.dirname(path), exist_ok=True)
    imageio.mimsave(path, outputs, fps=fps)


def cache_video(
    tensor,
    save_file: str,
    fps=30,
    suffix=".mp4",
    nrow=8,
    normalize=True,
    value_range=(-1, 1),
    retry=5,
):
    save_dir = os.path.dirname(save_file)
    try:
        if not os.path.exists(save_dir):
            os.makedirs(save_dir, exist_ok=True)
    except Exception as e:
        logger.error(f"Failed to create directory: {save_dir}, error: {e}")
        return None

    cache_file = save_file

    # save to cache
    error = None
    for _ in range(retry):
        try:
            # preprocess
            tensor = tensor.clamp(min(value_range), max(value_range))  # type: ignore
            tensor = torch.stack(
                [torchvision.utils.make_grid(u, nrow=nrow, normalize=normalize, value_range=value_range) for u in tensor.unbind(2)],
                dim=1,
            ).permute(1, 2, 3, 0)
            tensor = (tensor * 255).type(torch.uint8).cpu()

            # write video
            writer = imageio.get_writer(cache_file, fps=fps, codec="libx264", quality=8)
            for frame in tensor.numpy():
                writer.append_data(frame)
            writer.close()
            del tensor
            torch.cuda.empty_cache()
            return cache_file
        except Exception as e:
            error = e
            continue
    else:
        logger.info(f"cache_video failed, error: {error}", flush=True)
        return None


def vae_to_comfyui_image(vae_output: torch.Tensor) -> torch.Tensor:
    """
    Convert VAE decoder output to ComfyUI Image format

    Args:
        vae_output: VAE decoder output tensor, typically in range [-1, 1]
                    Shape: [B, C, T, H, W] or [B, C, H, W]

    Returns:
        ComfyUI Image tensor in range [0, 1]
        Shape: [B, H, W, C] for single frame or [B*T, H, W, C] for video
    """
    # Handle video tensor (5D) vs image tensor (4D)
    if vae_output.dim() == 5:
        # Video tensor: [B, C, T, H, W]
        B, C, T, H, W = vae_output.shape
        # Reshape to [B*T, C, H, W] for processing
        vae_output = vae_output.permute(0, 2, 1, 3, 4).reshape(B * T, C, H, W)

    # Normalize from [-1, 1] to [0, 1]
    images = (vae_output + 1) / 2

    # Clamp values to [0, 1]
    images = torch.clamp(images, 0, 1)

    # Convert from [B, C, H, W] to [B, H, W, C]
    images = images.permute(0, 2, 3, 1).cpu()

    return images


def save_to_video(
    images: torch.Tensor,
    output_path: str,
    fps: float = 24.0,
    method: str = "imageio",
    lossless: bool = False,
    output_pix_fmt: Optional[str] = "yuv420p",
) -> None:
    """
    Save ComfyUI Image tensor to video file

    Args:
        images: ComfyUI Image tensor [N, H, W, C] in range [0, 1]
        output_path: Path to save the video
        fps: Frames per second
        method: Save method - "imageio" or "ffmpeg"
        lossless: Whether to use lossless encoding (ffmpeg method only)
        output_pix_fmt: Pixel format for output (ffmpeg method only)
    """
    assert images.dim() == 4 and images.shape[-1] == 3, "Input must be [N, H, W, C] with C=3"

    # Ensure output directory exists
    os.makedirs(os.path.dirname(output_path) or ".", exist_ok=True)

    if method == "imageio":
        # Convert to uint8
        # frames = (images * 255).cpu().numpy().astype(np.uint8)
        frames = (images * 255).to(torch.uint8).cpu().numpy()
        imageio.mimsave(output_path, frames, fps=fps)  # type: ignore

    elif method == "ffmpeg":
        # Convert to numpy and scale to [0, 255]
        # frames = (images * 255).cpu().numpy().clip(0, 255).astype(np.uint8)
        frames = (images * 255).clamp(0, 255).to(torch.uint8).cpu().numpy()

        # Convert RGB to BGR for OpenCV/FFmpeg
        frames = frames[..., ::-1].copy()

        N, height, width, _ = frames.shape

        # Ensure even dimensions for x264
        width += width % 2
        height += height % 2

        # Get ffmpeg executable from imageio_ffmpeg
        ffmpeg_exe = ffmpeg.get_ffmpeg_exe()

        if lossless:
            command = [
                ffmpeg_exe,
                "-y",  # Overwrite output file if it exists
                "-f",
                "rawvideo",
                "-s",
                f"{int(width)}x{int(height)}",
                "-pix_fmt",
                "bgr24",
                "-r",
                f"{fps}",
                "-loglevel",
                "error",
                "-threads",
                "4",
                "-i",
                "-",  # Input from pipe
                "-vcodec",
                "libx264rgb",
                "-crf",
                "0",
                "-an",  # No audio
                output_path,
            ]
        else:
            command = [
                ffmpeg_exe,
                "-y",  # Overwrite output file if it exists
                "-f",
                "rawvideo",
                "-s",
                f"{int(width)}x{int(height)}",
                "-pix_fmt",
                "bgr24",
                "-r",
                f"{fps}",
                "-loglevel",
                "error",
                "-threads",
                "4",
                "-i",
                "-",  # Input from pipe
                "-vcodec",
                "libx264",
                "-pix_fmt",
                output_pix_fmt,
                "-an",  # No audio
                output_path,
            ]

        # Run FFmpeg
        process = subprocess.Popen(
            command,
            stdin=subprocess.PIPE,
            stderr=subprocess.PIPE,
        )

        if process.stdin is None:
            raise BrokenPipeError("No stdin buffer received.")

        # Write frames to FFmpeg
        for frame in frames:
            # Pad frame if needed
            if frame.shape[0] < height or frame.shape[1] < width:
                padded = np.zeros((height, width, 3), dtype=np.uint8)
                padded[: frame.shape[0], : frame.shape[1]] = frame
                frame = padded
            process.stdin.write(frame.tobytes())

        process.stdin.close()
        process.wait()

        if process.returncode != 0:
            error_output = process.stderr.read().decode() if process.stderr else "Unknown error"
            raise RuntimeError(f"FFmpeg failed with error: {error_output}")

    else:
        raise ValueError(f"Unknown save method: {method}")


def find_torch_model_path(config, ckpt_config_key=None, filename=None, subdir=["original", "fp8", "int8"]):
    if ckpt_config_key and config.get(ckpt_config_key, None) is not None:
        return config.get(ckpt_config_key)

    paths_to_check = [
        os.path.join(config.model_path, filename),
    ]
    if isinstance(subdir, list):
        for sub in subdir:
            paths_to_check.append(os.path.join(config.model_path, sub, filename))
    else:
        paths_to_check.append(os.path.join(config.model_path, subdir, filename))

    for path in paths_to_check:
        if os.path.exists(path):
            logger.info(f"Found PyTorch model checkpoint: {path}")
            return path
    raise FileNotFoundError(f"PyTorch model file '{filename}' not found.\nPlease download the model from https://huggingface.co/lightx2v/ or specify the model path in the configuration file.")


def find_hf_model_path(config, ckpt_config_key=None, subdir=["original", "fp8", "int8"]):
    if ckpt_config_key and config.get(ckpt_config_key, None) is not None:
        return config.get(ckpt_config_key)

    paths_to_check = [config.model_path]
    if isinstance(subdir, list):
        for sub in subdir:
            paths_to_check.append(os.path.join(config.model_path, sub))
    else:
        paths_to_check.append(os.path.join(config.model_path, subdir))

    for path in paths_to_check:
        safetensors_pattern = os.path.join(path, "*.safetensors")
        safetensors_files = glob.glob(safetensors_pattern)
        if safetensors_files:
            logger.info(f"Found Hugging Face model files in: {path}")
            return path
    raise FileNotFoundError(f"No Hugging Face model files (.safetensors) found.\nPlease download the model from: https://huggingface.co/lightx2v/ or specify the model path in the configuration file.")


<<<<<<< HEAD
def find_gguf_model_path(config, ckpt_config_key=None, subdir=None):
    gguf_path = config.get(ckpt_config_key, None)
    if gguf_path is None:
        raise ValueError(f"GGUF path not found in config with key '{ckpt_config_key}'")
    if not isinstance(gguf_path, str) or not gguf_path.endswith(".gguf"):
        raise ValueError(f"GGUF path must be a string ending with '.gguf', got: {gguf_path}")
    if os.sep in gguf_path or (os.altsep and os.altsep in gguf_path):
        if os.path.exists(gguf_path):
            logger.info(f"Found GGUF model file in: {gguf_path}")
            return os.path.abspath(gguf_path)
        else:
            raise FileNotFoundError(f"GGUF file not found at path: {gguf_path}")
    else:
        # It's just a filename, search in predefined paths
        paths_to_check = [config.model_path]
        if subdir:
            paths_to_check.append(os.path.join(config.model_path, subdir))

        for path in paths_to_check:
            gguf_file_path = os.path.join(path, gguf_path)
            gguf_file = glob.glob(gguf_file_path)
            if gguf_file:
                logger.info(f"Found GGUF model file in: {gguf_file_path}")
                return gguf_file_path

    raise FileNotFoundError(f"No GGUF model files (.gguf) found.\nPlease download the model from: https://huggingface.co/lightx2v/ or specify the model path in the configuration file.")
=======
def masks_like(tensor, zero=False, generator=None, p=0.2):
    assert isinstance(tensor, torch.Tensor)
    out = torch.ones_like(tensor)
    if zero:
        if generator is not None:
            # 生成随机数判断是否需要修改
            random_num = torch.rand(1, generator=generator, device=generator.device).item()
            if random_num < p:
                out[:, 0] = torch.zeros_like(out[:, 0])
        else:
            out[:, 0] = torch.zeros_like(out[:, 0])

    return out


def best_output_size(w, h, dw, dh, expected_area):
    # float output size
    ratio = w / h
    ow = (expected_area * ratio) ** 0.5
    oh = expected_area / ow

    # process width first
    ow1 = int(ow // dw * dw)
    oh1 = int(expected_area / ow1 // dh * dh)
    assert ow1 % dw == 0 and oh1 % dh == 0 and ow1 * oh1 <= expected_area
    ratio1 = ow1 / oh1

    # process height first
    oh2 = int(oh // dh * dh)
    ow2 = int(expected_area / oh2 // dw * dw)
    assert oh2 % dh == 0 and ow2 % dw == 0 and ow2 * oh2 <= expected_area
    ratio2 = ow2 / oh2

    # compare ratios
    if max(ratio / ratio1, ratio1 / ratio) < max(ratio / ratio2, ratio2 / ratio):
        return ow1, oh1
    else:
        return ow2, oh2
>>>>>>> 7f0dffa8
<|MERGE_RESOLUTION|>--- conflicted
+++ resolved
@@ -297,7 +297,6 @@
     raise FileNotFoundError(f"No Hugging Face model files (.safetensors) found.\nPlease download the model from: https://huggingface.co/lightx2v/ or specify the model path in the configuration file.")
 
 
-<<<<<<< HEAD
 def find_gguf_model_path(config, ckpt_config_key=None, subdir=None):
     gguf_path = config.get(ckpt_config_key, None)
     if gguf_path is None:
@@ -324,7 +323,8 @@
                 return gguf_file_path
 
     raise FileNotFoundError(f"No GGUF model files (.gguf) found.\nPlease download the model from: https://huggingface.co/lightx2v/ or specify the model path in the configuration file.")
-=======
+
+
 def masks_like(tensor, zero=False, generator=None, p=0.2):
     assert isinstance(tensor, torch.Tensor)
     out = torch.ones_like(tensor)
@@ -362,5 +362,4 @@
     if max(ratio / ratio1, ratio1 / ratio) < max(ratio / ratio2, ratio2 / ratio):
         return ow1, oh1
     else:
-        return ow2, oh2
->>>>>>> 7f0dffa8
+        return ow2, oh2