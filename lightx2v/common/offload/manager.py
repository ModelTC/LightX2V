--- conflicted
+++ resolved
@@ -14,11 +14,6 @@
 class WeightAsyncStreamManager(object):
     def __init__(self, offload_granularity):
         self.offload_granularity = offload_granularity
-<<<<<<< HEAD
-        self.init_stream = torch.cuda.Stream(priority=0)
-        self.cuda_load_stream = torch.cuda.Stream(priority=1)
-        self.compute_stream = torch.cuda.Stream(priority=1)
-=======
         self.init_stream = torch_device_module.Stream(priority=0)
         self.need_init_first_buffer = True
         self.lazy_load = False
@@ -40,7 +35,6 @@
             self.cpu_buffers = [phases_cpu_buffer[i] for i in range(len(phases_cpu_buffer))]
         else:
             raise NotImplementedError
->>>>>>> 8530a2fb
 
     def init_cuda_buffer(self, blocks_cuda_buffer=None, phases_cuda_buffer=None):
         self.need_init_first_buffer = True
