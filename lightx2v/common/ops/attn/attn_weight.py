import torch
import torch.nn as nn
from abc import ABCMeta, abstractmethod
from lightx2v.utils.registry_factory import ATTN_WEIGHT_REGISTER
import torch.nn.functional as F
<<<<<<< HEAD
import xformers.ops
=======
from loguru import logger
>>>>>>> ca354d61

try:
    from spas_sage_attn.autotune import SparseAttentionMeansim
except ImportError:
    logger.info("SparseAttentionMeansim not found, please install sparge first")
    SparseAttentionMeansim = None

try:
    from flash_attn.flash_attn_interface import flash_attn_varlen_func
    from flash_attn import flash_attn_func
except ImportError:
    logger.info("flash_attn_varlen_func not found, please install flash_attn2 first")
    flash_attn_varlen_func = None

try:
    from flash_attn_interface import flash_attn_varlen_func as flash_attn_varlen_func_v3
except ImportError:
    logger.info("flash_attn_varlen_func_v3 not found, please install flash_attn3 first")
    flash_attn_varlen_func_v3 = None

if torch.cuda.get_device_capability(0) == (8, 9):
    try:
        from sageattention import sageattn_qk_int8_pv_fp16_triton as sageattn
    except ImportError:
        logger.info("sageattn not found, please install sageattention first")
        sageattn = None
else:
    try:
        from sageattention import sageattn
    except ImportError:
        logger.info("sageattn not found, please install sageattention first")
        sageattn = None


from lightx2v.attentions.common.radial_attn import radial_attn


class AttnWeightTemplate(metaclass=ABCMeta):
    def __init__(self, weight_name):
        self.weight_name = weight_name
        self.config = {}

    def load(self, weight_dict):
        pass

    @abstractmethod
    def apply(self, input_tensor):
        pass

    def set_config(self, config=None):
        if config is not None:
            self.config = config

    def to_cpu(self, non_blocking=False):
        pass

    def to_cuda(self, non_blocking=False):
        pass

    def state_dict(self, destination=None):
        if destination is None:
            destination = {}
        return destination


@ATTN_WEIGHT_REGISTER("naive")
class FlashAttn2Weight(AttnWeightTemplate):
    def __init__(self):
        self.config = {}

    def apply(self, q, k, v, softmax_scale, is_causal, model_cls=None):
        dtype = q.dtype
        q = q * softmax_scale
        attn = q @ k.transpose(-2, -1)  # translate attn to float32
        attn = attn.to(torch.float32)
        if is_causal:
            causal_mask = torch.tril(torch.ones_like(attn), diagonal=0)
            causal_mask = torch.where(causal_mask.bool(), 0, float('-inf'))
            attn += causal_mask
        attn = attn.softmax(dim=-1)
        attn = attn.to(dtype)  # cast back attn to original dtype
        x = attn @ v
        x = x.transpose(1, 2).contiguous()
        return x


@ATTN_WEIGHT_REGISTER("flash_attn2_base")
class FlashAttn2Weight(AttnWeightTemplate):
    def __init__(self):
        self.config = {}

    def apply(self, q, k, v, dropout_p, softmax_scale, is_causal, model_cls=None):
        x = flash_attn_func(
            q,
            k,
            v,
            dropout_p=dropout_p,
            softmax_scale=softmax_scale,
            causal=is_causal,
        )
        return x


@ATTN_WEIGHT_REGISTER("xformers")
class FlashAttn2Weight(AttnWeightTemplate):
    def __init__(self):
        self.config = {}

    def apply(self, q, k, v, dropout_p, softmax_scale, attn_bias, model_cls=None):
        x = xformers.ops.memory_efficient_attention(
            q, 
            k, 
            v, 
            p=dropout_p,
            attn_bias=attn_bias, 
            scale=softmax_scale
        )
        return x


@ATTN_WEIGHT_REGISTER("flash_attn2")
class FlashAttn2Weight(AttnWeightTemplate):
    def __init__(self):
        self.config = {}

    def apply(
        self,
        q,
        k,
        v,
        cu_seqlens_q=None,
        cu_seqlens_kv=None,
        max_seqlen_q=None,
        max_seqlen_kv=None,
        model_cls=None,
        mask_map=None,
    ):
        x = flash_attn_varlen_func(
            q,
            k,
            v,
            cu_seqlens_q,
            cu_seqlens_kv,
            max_seqlen_q,
            max_seqlen_kv,
        ).reshape(max_seqlen_q, -1)
        return x


@ATTN_WEIGHT_REGISTER("flash_attn3")
class FlashAttn3Weight(AttnWeightTemplate):
    def __init__(self):
        self.config = {}

    def apply(
        self,
        q,
        k,
        v,
        cu_seqlens_q=None,
        cu_seqlens_kv=None,
        max_seqlen_q=None,
        max_seqlen_kv=None,
        model_cls=None,
        mask_map=None,
    ):
        x = flash_attn_varlen_func_v3(
            q,
            k,
            v,
            cu_seqlens_q,
            cu_seqlens_kv,
            max_seqlen_q,
            max_seqlen_kv,
        )[0].reshape(max_seqlen_q, -1)
        return x


@ATTN_WEIGHT_REGISTER("radial_attn")
class RadialAttnWeight(AttnWeightTemplate):
    def __init__(self):
        self.config = {}

    def apply(
        self,
        q,
        k,
        v,
        cu_seqlens_q=None,
        cu_seqlens_kv=None,
        max_seqlen_q=None,
        max_seqlen_kv=None,
        mask_map=None,
        sparsity_type="radial",
        block_size=128,
        decay_factor=1,
        model_cls="wan",
    ):
        assert len(q.shape) == 3

        x = radial_attn(
            q,
            k,
            v,
            mask_map=mask_map,
            sparsity_type=sparsity_type,
            block_size=block_size,
            model_cls=model_cls[:3],  # Use first 3 characters to match "wan", "wan2", etc.
            decay_factor=decay_factor,
        )
        x = x.view(max_seqlen_q, -1)
        return x


@ATTN_WEIGHT_REGISTER("sage_attn2")
class SageAttn2Weight(AttnWeightTemplate):
    def __init__(self):
        self.config = {}

    def apply(
        self,
        q,
        k,
        v,
        cu_seqlens_q=None,
        cu_seqlens_kv=None,
        max_seqlen_q=None,
        max_seqlen_kv=None,
        model_cls=None,
        mask_map=None,
    ):
        q, k, v = q.contiguous(), k.contiguous(), v.contiguous()
        if model_cls == "hunyuan":
            x1 = sageattn(
                q[: cu_seqlens_q[1]].unsqueeze(0),
                k[: cu_seqlens_kv[1]].unsqueeze(0),
                v[: cu_seqlens_kv[1]].unsqueeze(0),
                tensor_layout="NHD",
            )
            x2 = sageattn(
                q[cu_seqlens_q[1] :].unsqueeze(0),
                k[cu_seqlens_kv[1] :].unsqueeze(0),
                v[cu_seqlens_kv[1] :].unsqueeze(0),
                tensor_layout="NHD",
            )
            x = torch.cat((x1, x2), dim=1)
            x = x.view(max_seqlen_q, -1)
        elif model_cls in ["wan2.1", "wan2.1_distill", "wan2.1_causvid", "wan2.1_df"]:
            x = sageattn(
                q.unsqueeze(0),
                k.unsqueeze(0),
                v.unsqueeze(0),
                tensor_layout="NHD",
            )
            x = x.view(max_seqlen_q, -1)
        return x


@ATTN_WEIGHT_REGISTER("torch_sdpa")
class TorchSDPAWeight(AttnWeightTemplate):
    def __init__(self):
        self.config = {}

    def apply(
        self,
        q,
        k,
        v,
        drop_rate=0,
        attn_mask=None,
        causal=False,
        cu_seqlens_q=None,
        cu_seqlens_kv=None,
        max_seqlen_q=None,
        max_seqlen_kv=None,
        model_cls=None,
        mask_map=None,
    ):
        q, k, v = q.unsqueeze(0), k.unsqueeze(0), v.unsqueeze(0)
        q = q.transpose(1, 2)
        k = k.transpose(1, 2)
        v = v.transpose(1, 2)
        if attn_mask is not None and attn_mask.dtype != torch.bool:
            attn_mask = attn_mask.to(q.dtype)
        x = F.scaled_dot_product_attention(q, k, v, attn_mask=attn_mask, dropout_p=drop_rate, is_causal=causal)
        x = x.transpose(1, 2)
        b, s, a, d = x.shape
        out = x.reshape(b, s, -1)
        return out.squeeze(0)


@ATTN_WEIGHT_REGISTER("Sparge")
class SpargeAttnWeight(AttnWeightTemplate):
    def __init__(
        self,
        weight_name,
        verbose=False,
        l1=0.07,
        pv_l1=0.08,
        tune_pv=True,
        inner_attn_type="flash_attn3",
    ):
        self.verbose = (verbose,)
        self.l1 = (l1,)
        self.pv_l1 = (pv_l1,)
        self.tune_pv = (tune_pv,)
        self.inner_attn_type = inner_attn_type
        self.inner_cls = SparseAttentionMeansim(l1=l1, pv_l1=pv_l1, tune_pv=tune_pv)
        super().__init__(weight_name)

    def load(self, weight_dict):
        # match all key with prefix weight_name
        for key in weight_dict.keys():
            if key.startswith(self.weight_name):
                sub_name = key.split(".")[-1]
                setattr(
                    self.inner_cls,
                    sub_name,
                    nn.Parameter(weight_dict[key], requires_grad=False),
                )

    def apply(
        self,
        q,
        k,
        v,
        cu_seqlens_q=None,
        cu_seqlens_kv=None,
        max_seqlen_q=None,
        max_seqlen_kv=None,
        model_cls=None,
    ):
        if len(q.shape) == 3:
            q = q.unsqueeze(0)
            k = k.unsqueeze(0)
            v = v.unsqueeze(0)

        x = self.inner_cls(q, k, v, tensor_layout="NHD")
        x = x.flatten(2)
        x = x.squeeze(0)

        return x<|MERGE_RESOLUTION|>--- conflicted
+++ resolved
@@ -3,11 +3,7 @@
 from abc import ABCMeta, abstractmethod
 from lightx2v.utils.registry_factory import ATTN_WEIGHT_REGISTER
 import torch.nn.functional as F
-<<<<<<< HEAD
-import xformers.ops
-=======
 from loguru import logger
->>>>>>> ca354d61
 
 try:
     from spas_sage_attn.autotune import SparseAttentionMeansim
