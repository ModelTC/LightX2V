import torch
import torch.distributed as dist
from loguru import logger

from lightx2v.utils.quant_utils import dequant_fp8_vllm, quant_fp8_vllm
from lightx2v.utils.registry_factory import ATTN_WEIGHT_REGISTER
from lightx2v_platform.base.global_var import AI_DEVICE

from .template import AttnWeightTemplate
from .utils.all2all import all2all_head2seq, all2all_seq2head


@ATTN_WEIGHT_REGISTER("ulysses")
class UlyssesAttnWeight(AttnWeightTemplate):
    def __init__(self):
        self.config = {}

    def apply(self, q, k, v, img_qkv_len, cu_seqlens_qkv, attention_module=None, seq_p_group=None, model_cls=None, use_fp8_comm=False):
        """
        执行 Ulysses 注意力机制，结合图像和文本的查询、键和值。

        参数:
            q (torch.Tensor): 查询张量，形状为 [shard_seqlen, heads, hidden_dims]
            k (torch.Tensor): 键张量，形状为 [shard_seqlen, heads, hidden_dims]
            v (torch.Tensor): 值张量，形状为 [shard_seqlen, heads, hidden_dims]
            img_qkv_len (int): 图像查询、键和值的长度
            cu_seqlens_qkv (torch.Tensor): 累积序列长度，包含文本和图像的长度信息
            attention_type (str): 注意力类型，默认为 "flash_attn2"

        返回:
            torch.Tensor: 计算得到的注意力结果
        """
        if len(q.shape) == 4:
            q = q.reshape(-1, q.shape[-2], q.shape[-1])
            k = k.reshape(-1, k.shape[-2], k.shape[-1])
            v = v.reshape(-1, v.shape[-2], v.shape[-1])

        # 获取当前进程的排名和全局进程数
        world_size = dist.get_world_size(seq_p_group)
        cur_rank = dist.get_rank(seq_p_group)

        # 获取序列长度和文本相关的长度
        seq_len = q.shape[0]
        if len(cu_seqlens_qkv) == 3:
            txt_qkv_len = cu_seqlens_qkv[1] - img_qkv_len  # 文本查询、键和值的长度
            txt_mask_len = cu_seqlens_qkv[2] - img_qkv_len  # 文本掩码长度
        elif len(cu_seqlens_qkv) == 2:
            txt_qkv_len = cu_seqlens_qkv[1] - img_qkv_len  # 文本查询、键和值的长度
            txt_mask_len = None

        # 获取查询张量的头数和隐藏维度
        _, heads, hidden_dims = q.shape
        shard_heads = heads // world_size  # 每个进程处理的头数
        shard_seqlen = img_qkv_len  # 每个进程处理的序列长度

        # 分割图像和文本的查询、键和值
        img_q, img_k, img_v = q[:img_qkv_len, :, :].contiguous(), k[:img_qkv_len, :, :].contiguous(), v[:img_qkv_len, :, :].contiguous()
        txt_q, txt_k, txt_v = q[img_qkv_len:, :, :].contiguous(), k[img_qkv_len:, :, :].contiguous(), v[img_qkv_len:, :, :].contiguous()

        # 将图像的查询、键和值转换为头的格式
        if use_fp8_comm:
            original_dtype = img_q.dtype
            original_shape = img_q.shape
            img_q_fp8, q_scale = quant_fp8_vllm(img_q.reshape(-1, original_shape[-1]))
            img_k_fp8, k_scale = quant_fp8_vllm(img_k.reshape(-1, original_shape[-1]))
            img_v_fp8, v_scale = quant_fp8_vllm(img_v.reshape(-1, original_shape[-1]))
            img_q_fp8 = all2all_seq2head(img_q_fp8.reshape(original_shape), group=seq_p_group)
            img_k_fp8 = all2all_seq2head(img_k_fp8.reshape(original_shape), group=seq_p_group)
            img_v_fp8 = all2all_seq2head(img_v_fp8.reshape(original_shape), group=seq_p_group)
            q_scale = all2all_seq2head(q_scale.reshape(original_shape[0], original_shape[1], 1), group=seq_p_group)
            k_scale = all2all_seq2head(k_scale.reshape(original_shape[0], original_shape[1], 1), group=seq_p_group)
            v_scale = all2all_seq2head(v_scale.reshape(original_shape[0], original_shape[1], 1), group=seq_p_group)
            img_q = dequant_fp8_vllm(img_q_fp8, q_scale, original_dtype)
            img_k = dequant_fp8_vllm(img_k_fp8, k_scale, original_dtype)
            img_v = dequant_fp8_vllm(img_v_fp8, v_scale, original_dtype)
        else:
            img_q = all2all_seq2head(img_q, group=seq_p_group)
            img_k = all2all_seq2head(img_k, group=seq_p_group)
            img_v = all2all_seq2head(img_v, group=seq_p_group)
<<<<<<< HEAD
        self.device_synchronize()  # 确保CUDA操作完成
=======
>>>>>>> 8530a2fb

        # 处理文本的查询、键和值，选择当前进程的头
        txt_q = txt_q[:, cur_rank * shard_heads : (cur_rank + 1) * shard_heads, :]
        txt_k = txt_k[:, cur_rank * shard_heads : (cur_rank + 1) * shard_heads, :]
        txt_v = txt_v[:, cur_rank * shard_heads : (cur_rank + 1) * shard_heads, :]

        # 合并图像和文本的查询、键和值
        q = torch.cat((img_q, txt_q), dim=0)
        k = torch.cat((img_k, txt_k), dim=0)
        v = torch.cat((img_v, txt_v), dim=0)

        # 初始化累积序列长度张量
        cu_seqlens_qkv = torch.zeros([2], dtype=torch.int32, device=AI_DEVICE)
        s = txt_qkv_len + img_q.shape[0]  # 计算文本和图像的总长度
        s1 = s  # 当前样本的结束位置
        cu_seqlens_qkv[1] = s1  # 设置累积序列长度
        if txt_mask_len:
            s2 = txt_mask_len + img_q.shape[0]  # 文本掩码的结束位置
            cu_seqlens_qkv = torch.cat(cu_seqlens_qkv, s2)
        max_seqlen_qkv = img_q.shape[0] + txt_q.shape[0]  # 最大序列长度

        # 调用注意力函数计算注意力结果
        # attn = attention(attention_type=attention_type, q=q, k=k, v=v, cu_seqlens_q=cu_seqlens_qkv, cu_seqlens_kv=cu_seqlens_qkv, max_seqlen_q=max_seqlen_qkv, max_seqlen_kv=max_seqlen_qkv)
        attn = attention_module.apply(q=q, k=k, v=v, cu_seqlens_q=cu_seqlens_qkv, cu_seqlens_kv=cu_seqlens_qkv, max_seqlen_q=max_seqlen_qkv, max_seqlen_kv=max_seqlen_qkv, model_cls=model_cls)

        # 分割图像和文本的注意力结果
        img_attn, txt_attn = attn[: img_q.shape[0], :], attn[img_q.shape[0] :,]

        # 收集所有进程的文本注意力结果
        gathered_txt_attn = [torch.empty_like(txt_attn) for _ in range(world_size)]
        dist.all_gather(gathered_txt_attn, txt_attn, group=seq_p_group)

        img_attn = self._reshape_img_attn(img_attn, world_size, shard_seqlen, shard_heads, hidden_dims, seq_p_group, use_fp8_comm)

        txt_attn = torch.cat(gathered_txt_attn, dim=1)  # 合并所有进程的文本注意力结果

        # 合并图像和文本的注意力结果
        attn = torch.cat([img_attn, txt_attn], dim=0)

        return attn  # 返回最终的注意力结果

    @torch.compiler.disable
    def _reshape_img_attn(self, img_attn, world_size, shard_seqlen, shard_heads, hidden_dims, seq_p_group, use_fp8_comm):
        img_attn = img_attn.reshape(world_size * shard_seqlen, shard_heads, hidden_dims)  # 重塑图像注意力结果

        # 将头的格式转换回序列格式
        if use_fp8_comm:
            original_dtype = img_attn.dtype
            original_shape = img_attn.shape
            img_attn_fp8, attn_scale = quant_fp8_vllm(img_attn.reshape(-1, original_shape[-1]))
            img_attn_fp8 = all2all_head2seq(img_attn_fp8.reshape(original_shape), group=seq_p_group)
            attn_scale = all2all_head2seq(attn_scale.reshape(original_shape[0], original_shape[1], 1), group=seq_p_group)
            img_attn = dequant_fp8_vllm(img_attn_fp8, attn_scale, original_dtype)
        else:
            img_attn = all2all_head2seq(img_attn, group=seq_p_group)

        img_attn = img_attn.reshape(shard_seqlen, -1)  # 重塑为 [shard_seqlen, -1] 形状
        return img_attn

<<<<<<< HEAD
    def device_synchronize(
        self,
    ):
        if torch.cuda.is_available():
            # no need to sync between comm and comp
            # torch.cuda.synchronize()
            self.config["run_device"] = "cuda"
        elif hasattr(torch, "mlu") and torch.mlu.is_available():
            torch.mlu.synchronize()
            self.config["run_device"] = "mlu"

=======
>>>>>>> 8530a2fb

@ATTN_WEIGHT_REGISTER("ulysses-4090")
class Ulysses4090AttnWeight(AttnWeightTemplate):
    def __init__(self):
        self.config = {}
        self.rounds = []

<<<<<<< HEAD
    def generate_round_robin_pairs(self, seq_p_group=None):
        """
        生成循环赛配对表，并确保每个配对中的第一个元素小于第二个
        这样我们可以用简单的规则确定通信顺序
        """
        cur_rank = dist.get_rank(seq_p_group)
        world_size = dist.get_world_size(seq_p_group)
        if world_size % 2 != 0:
            raise ValueError("world_size必须是偶数，奇数情况需要特殊处理")

        teams = list(range(world_size))
        for round_num in range(world_size - 1):
            pairs = []

            for i in range(world_size // 2):
                team1 = teams[i]
                team2 = teams[world_size - 1 - i]
                # 确保配对中较小的进程在前
                if team1 < team2:
                    pairs.append((team1, team2))
                else:
                    pairs.append((team2, team1))

            self.rounds.append(pairs)

            # 旋转列表（固定第一个元素）
            teams = [teams[0]] + [teams[-1]] + teams[1:-1]

        # if cur_rank == 0:
        #    self.print_pairing_schedule()

    def print_pairing_schedule(self):
        """打印通信调度表"""
        logger.info("循环赛通信调度表:")
        logger.info("=" * 50)
        for i, round_pairs in enumerate(self.rounds):
            logger.info(f"第 {i + 1} 轮:")
            for src, dst in round_pairs:
                logger.info(f"  进程 {src} ←→ 进程 {dst}")
        logger.info("=" * 50)

    def load_balanced_all_to_all(self, shards, seq_p_group=None):
        """
        负载均衡all-to-all通信实现
        """
        world_size = dist.get_world_size(seq_p_group)
        cur_rank = dist.get_rank(seq_p_group)
        global_rank = dist.get_global_rank(seq_p_group, cur_rank)
        cfg_p_group_index = global_rank // world_size

        # 准备接收缓冲区
        gathered_shards = [None] * world_size
        for target_rank in range(world_size):
            if target_rank != cur_rank:
                gathered_shards[target_rank] = torch.empty_like(shards[target_rank])
            else:
                gathered_shards[cur_rank] = shards[cur_rank]

        for round_num, round_pairs in enumerate(self.rounds):
            # 查找当前进程在本轮的配对
            partner = None
            is_smaller_in_pair = False

            for smaller, larger in round_pairs:
                if cur_rank == smaller:
                    partner = larger
                    is_smaller_in_pair = True
                    break
                elif cur_rank == larger:
                    partner = smaller
                    is_smaller_in_pair = False
                    break

            # 如果没有找到配对，说明本轮当前进程空闲
            if partner is None:
                continue

            # 计算全局rank
            partner_global_rank = cfg_p_group_index * world_size + partner

            if is_smaller_in_pair:
                # 当前进程是配对中的较小者，先发送后接收
                send_req = dist.isend(shards[partner], dst=partner_global_rank, group=seq_p_group)
                recv_req = dist.irecv(gathered_shards[partner], src=partner_global_rank, group=seq_p_group)
                send_req.wait()
                recv_req.wait()
            else:
                # 当前进程是配对中的较大者，先接收后发送
                recv_req = dist.irecv(gathered_shards[partner], src=partner_global_rank, group=seq_p_group)
                send_req = dist.isend(shards[partner], dst=partner_global_rank, group=seq_p_group)
                recv_req.wait()
                send_req.wait()

        return gathered_shards

=======
>>>>>>> 8530a2fb
    def apply(self, q, k, v, img_qkv_len, cu_seqlens_qkv, attention_module=None, seq_p_group=None, model_cls=None, use_fp8_comm=False):
        """
        执行 Ulysses 注意力机制，结合图像和文本的查询、键和值。

        参数:
            q (torch.Tensor): 查询张量，形状为 [shard_seqlen, heads, hidden_dims]
            k (torch.Tensor): 键张量，形状为 [shard_seqlen, heads, hidden_dims]
            v (torch.Tensor): 值张量，形状为 [shard_seqlen, heads, hidden_dims]
            img_qkv_len (int): 图像查询、键和值的长度
            cu_seqlens_qkv (torch.Tensor): 累积序列长度，包含文本和图像的长度信息
            attention_type (str): 注意力类型，默认为 "flash_attn2"

        返回:
            torch.Tensor: 计算得到的注意力结果
        """
        if len(self.rounds) == 0:
            self.generate_round_robin_pairs(seq_p_group)

        if len(q.shape) == 4:
            q = q.reshape(-1, q.shape[-2], q.shape[-1])
            k = k.reshape(-1, k.shape[-2], k.shape[-1])
            v = v.reshape(-1, v.shape[-2], v.shape[-1])
        # 获取当前进程的排名和全局进程数
        world_size = dist.get_world_size(seq_p_group)
        cur_rank = dist.get_rank(seq_p_group)
        global_world_size = dist.get_world_size()
        global_rank = dist.get_global_rank(seq_p_group, cur_rank)
        cfg_p_group_index = global_rank // world_size

        # 获取序列长度和文本相关的长度
        seq_len = q.shape[0]
        if len(cu_seqlens_qkv) == 3:
            txt_qkv_len = cu_seqlens_qkv[1] - img_qkv_len  # 文本查询、键和值的长度
            txt_mask_len = cu_seqlens_qkv[2] - img_qkv_len  # 文本掩码长度
        elif len(cu_seqlens_qkv) == 2:
            txt_qkv_len = cu_seqlens_qkv[1] - img_qkv_len  # 文本查询、键和值的长度
            txt_mask_len = None

        # 获取查询张量的头数和隐藏维度
        _, heads, hidden_dims = q.shape
        shard_heads = heads // world_size  # 每个进程处理的头数
        shard_seqlen = img_qkv_len  # 每个进程处理的序列长度

        # 分割图像和文本的查询、键和值
        img_q, img_k, img_v = q[:img_qkv_len, :, :].contiguous(), k[:img_qkv_len, :, :].contiguous(), v[:img_qkv_len, :, :].contiguous()
        txt_q, txt_k, txt_v = q[img_qkv_len:, :, :].contiguous(), k[img_qkv_len:, :, :].contiguous(), v[img_qkv_len:, :, :].contiguous()

        # 计算每个进程应该持有的头数分片
        num_heads = img_q.shape[1]
        shard_heads = num_heads // world_size

<<<<<<< HEAD
        # 将 image QKV 拼接后，按头维度切分成 N 份,每份大小为 D/N
        img_qkv = torch.stack([img_q, img_k, img_v], dim=0)
        qkv_shards = [img_qkv[:, :, i * shard_heads : (i + 1) * shard_heads, :].contiguous() for i in range(world_size)]
        qkv_dtype = img_qkv.dtype

        if use_fp8_comm:
            qkv_fp8_byte_tensors = []
            qkv_fp8_bytes = 0
            qkv_fp8_dtype = None
            qkv_scale_dtype = None
            for i in range(world_size):
                qkv_fp8, qkv_scale = quant_fp8_vllm(qkv_shards[i].reshape(-1, hidden_dims))
                if i == 0:
                    qkv_fp8_bytes = qkv_fp8.numel() * qkv_fp8.element_size()
                    qkv_fp8_dtype = qkv_fp8.dtype
                    qkv_scale_dtype = qkv_scale.dtype
                qkv_fp8_byte_tensors.append(torch.cat([qkv_fp8.contiguous().reshape(-1).view(torch.uint8), qkv_scale.contiguous().reshape(-1).view(torch.uint8)], dim=0))

            gathered_qkv_fp8_byte_tensors = self.load_balanced_all_to_all(qkv_fp8_byte_tensors, seq_p_group)

=======
        # 将 QKV 按头维度切分成 N 份,每份大小为 D/N
        q_shards = [img_q[:, i * shard_heads : (i + 1) * shard_heads, :].contiguous() for i in range(world_size)]
        k_shards = [img_k[:, i * shard_heads : (i + 1) * shard_heads, :].contiguous() for i in range(world_size)]
        v_shards = [img_v[:, i * shard_heads : (i + 1) * shard_heads, :].contiguous() for i in range(world_size)]

        if use_fp8_comm:
            original_dtype = img_q.dtype
            original_shape = img_q.shape

            # 量化所有分片
            q_shards_fp8 = []
            q_scales = []
            k_shards_fp8 = []
            k_scales = []
            v_shards_fp8 = []
            v_scales = []
            for i in range(world_size):
                q_fp8, q_scale = quant_fp8_vllm(q_shards[i].reshape(-1, original_shape[-1]))
                q_shards_fp8.append(q_fp8)
                q_scales.append(q_scale)
                k_fp8, k_scale = quant_fp8_vllm(k_shards[i].reshape(-1, original_shape[-1]))
                k_shards_fp8.append(k_fp8)
                k_scales.append(k_scale)
                v_fp8, v_scale = quant_fp8_vllm(v_shards[i].reshape(-1, original_shape[-1]))
                v_shards_fp8.append(v_fp8)
                v_scales.append(v_scale)

            # 准备接收缓冲区 (FP8 + scale)
            gathered_q_fp8 = [None] * world_size
            gathered_q_scales = [None] * world_size
            gathered_k_fp8 = [None] * world_size
            gathered_k_scales = [None] * world_size
            gathered_v_fp8 = [None] * world_size
            gathered_v_scales = [None] * world_size
            for target_rank in range(world_size):
                if target_rank != cur_rank:
                    gathered_q_fp8[target_rank] = torch.empty_like(q_shards_fp8[target_rank])
                    gathered_q_scales[target_rank] = torch.empty_like(q_scales[target_rank])
                    gathered_k_fp8[target_rank] = torch.empty_like(k_shards_fp8[target_rank])
                    gathered_k_scales[target_rank] = torch.empty_like(k_scales[target_rank])
                    gathered_v_fp8[target_rank] = torch.empty_like(v_shards_fp8[target_rank])
                    gathered_v_scales[target_rank] = torch.empty_like(v_scales[target_rank])
                else:
                    gathered_q_fp8[cur_rank] = q_shards_fp8[cur_rank]
                    gathered_q_scales[cur_rank] = q_scales[cur_rank]
                    gathered_k_fp8[cur_rank] = k_shards_fp8[cur_rank]
                    gathered_k_scales[cur_rank] = k_scales[cur_rank]
                    gathered_v_fp8[cur_rank] = v_shards_fp8[cur_rank]
                    gathered_v_scales[cur_rank] = v_scales[cur_rank]

            # 通信 FP8 数据和 scales
            for target_rank in range(world_size):
                target_global_rank = cfg_p_group_index * world_size + target_rank
                if target_rank != cur_rank:
                    if cur_rank < target_rank:
                        sendq_fp8_req = dist.isend(q_shards_fp8[target_rank], dst=target_global_rank, group=seq_p_group)
                        sendk_fp8_req = dist.isend(k_shards_fp8[target_rank], dst=target_global_rank, group=seq_p_group)
                        sendv_fp8_req = dist.isend(v_shards_fp8[target_rank], dst=target_global_rank, group=seq_p_group)
                        sendq_scale_req = dist.isend(q_scales[target_rank], dst=target_global_rank, group=seq_p_group)
                        sendk_scale_req = dist.isend(k_scales[target_rank], dst=target_global_rank, group=seq_p_group)
                        sendv_scale_req = dist.isend(v_scales[target_rank], dst=target_global_rank, group=seq_p_group)
                        recvq_fp8_req = dist.irecv(gathered_q_fp8[target_rank], src=target_global_rank, group=seq_p_group)
                        recvk_fp8_req = dist.irecv(gathered_k_fp8[target_rank], src=target_global_rank, group=seq_p_group)
                        recvv_fp8_req = dist.irecv(gathered_v_fp8[target_rank], src=target_global_rank, group=seq_p_group)
                        recvq_scale_req = dist.irecv(gathered_q_scales[target_rank], src=target_global_rank, group=seq_p_group)
                        recvk_scale_req = dist.irecv(gathered_k_scales[target_rank], src=target_global_rank, group=seq_p_group)
                        recvv_scale_req = dist.irecv(gathered_v_scales[target_rank], src=target_global_rank, group=seq_p_group)
                    else:
                        recvq_fp8_req = dist.irecv(gathered_q_fp8[target_rank], src=target_global_rank, group=seq_p_group)
                        recvk_fp8_req = dist.irecv(gathered_k_fp8[target_rank], src=target_global_rank, group=seq_p_group)
                        recvv_fp8_req = dist.irecv(gathered_v_fp8[target_rank], src=target_global_rank, group=seq_p_group)
                        recvq_scale_req = dist.irecv(gathered_q_scales[target_rank], src=target_global_rank, group=seq_p_group)
                        recvk_scale_req = dist.irecv(gathered_k_scales[target_rank], src=target_global_rank, group=seq_p_group)
                        recvv_scale_req = dist.irecv(gathered_v_scales[target_rank], src=target_global_rank, group=seq_p_group)
                        sendq_fp8_req = dist.isend(q_shards_fp8[target_rank], dst=target_global_rank, group=seq_p_group)
                        sendk_fp8_req = dist.isend(k_shards_fp8[target_rank], dst=target_global_rank, group=seq_p_group)
                        sendv_fp8_req = dist.isend(v_shards_fp8[target_rank], dst=target_global_rank, group=seq_p_group)
                        sendq_scale_req = dist.isend(q_scales[target_rank], dst=target_global_rank, group=seq_p_group)
                        sendk_scale_req = dist.isend(k_scales[target_rank], dst=target_global_rank, group=seq_p_group)
                        sendv_scale_req = dist.isend(v_scales[target_rank], dst=target_global_rank, group=seq_p_group)
                    sendq_fp8_req.wait()
                    sendk_fp8_req.wait()
                    sendv_fp8_req.wait()
                    sendq_scale_req.wait()
                    sendk_scale_req.wait()
                    sendv_scale_req.wait()
                    recvq_fp8_req.wait()
                    recvk_fp8_req.wait()
                    recvv_fp8_req.wait()
                    recvq_scale_req.wait()
                    recvk_scale_req.wait()
                    recvv_scale_req.wait()

            # 反量化
>>>>>>> 8530a2fb
            gathered_q_shards = []
            gathered_k_shards = []
            gathered_v_shards = []
            for i in range(world_size):
<<<<<<< HEAD
                qkv_fp8_byte_tensor = gathered_qkv_fp8_byte_tensors[i]
                qkv_fp8 = qkv_fp8_byte_tensor[:qkv_fp8_bytes].view(qkv_fp8_dtype).reshape(3, -1, hidden_dims)
                qkv_scale = qkv_fp8_byte_tensor[qkv_fp8_bytes:].view(qkv_scale_dtype).reshape(3, -1, 1)
                q_shards_new = dequant_fp8_vllm(qkv_fp8[0], qkv_scale[0], qkv_dtype).reshape(-1, shard_heads, hidden_dims)
                k_shards_new = dequant_fp8_vllm(qkv_fp8[1], qkv_scale[1], qkv_dtype).reshape(-1, shard_heads, hidden_dims)
                v_shards_new = dequant_fp8_vllm(qkv_fp8[2], qkv_scale[2], qkv_dtype).reshape(-1, shard_heads, hidden_dims)
                gathered_q_shards.append(q_shards_new)
                gathered_k_shards.append(k_shards_new)
                gathered_v_shards.append(v_shards_new)
        else:
            gathered_qkv_byte_tensors = self.load_balanced_all_to_all(qkv_shards, seq_p_group)

            gathered_q_shards = []
            gathered_k_shards = []
            gathered_v_shards = []
            for i in range(world_size):
                qkv_tensor = gathered_qkv_byte_tensors[i].view(qkv_dtype).reshape(3, -1, shard_heads, hidden_dims)
                gathered_q_shards.append(qkv_tensor[0])
                gathered_k_shards.append(qkv_tensor[1])
                gathered_v_shards.append(qkv_tensor[2])
=======
                q_shards_new = dequant_fp8_vllm(gathered_q_fp8[i], gathered_q_scales[i], original_dtype).reshape(-1, shard_heads, hidden_dims)
                k_shards_new = dequant_fp8_vllm(gathered_k_fp8[i], gathered_k_scales[i], original_dtype).reshape(-1, shard_heads, hidden_dims)
                v_shards_new = dequant_fp8_vllm(gathered_v_fp8[i], gathered_v_scales[i], original_dtype).reshape(-1, shard_heads, hidden_dims)
                gathered_q_shards.append(q_shards_new)
                gathered_k_shards.append(k_shards_new)
                gathered_v_shards.append(v_shards_new)

        else:
            # 准备接收缓冲区
            gathered_q_shards = [None] * world_size
            gathered_k_shards = [None] * world_size
            gathered_v_shards = [None] * world_size
            for target_rank in range(world_size):
                if target_rank != cur_rank:
                    gathered_q_shards[target_rank] = torch.empty_like(q_shards[target_rank])
                    gathered_k_shards[target_rank] = torch.empty_like(k_shards[target_rank])
                    gathered_v_shards[target_rank] = torch.empty_like(v_shards[target_rank])
                else:
                    gathered_q_shards[cur_rank] = q_shards[cur_rank]
                    gathered_k_shards[cur_rank] = k_shards[cur_rank]
                    gathered_v_shards[cur_rank] = v_shards[cur_rank]

            # 通信
            for target_rank in range(world_size):
                target_global_rank = cfg_p_group_index * world_size + target_rank
                if target_rank != cur_rank:
                    if cur_rank < target_rank:
                        sendq_req = dist.isend(q_shards[target_rank], dst=target_global_rank, group=seq_p_group)
                        sendk_req = dist.isend(k_shards[target_rank], dst=target_global_rank, group=seq_p_group)
                        sendv_req = dist.isend(v_shards[target_rank], dst=target_global_rank, group=seq_p_group)
                        recvq_req = dist.irecv(gathered_q_shards[target_rank], src=target_global_rank, group=seq_p_group)
                        recvk_req = dist.irecv(gathered_k_shards[target_rank], src=target_global_rank, group=seq_p_group)
                        recvv_req = dist.irecv(gathered_v_shards[target_rank], src=target_global_rank, group=seq_p_group)
                    else:
                        recvq_req = dist.irecv(gathered_q_shards[target_rank], src=target_global_rank, group=seq_p_group)
                        recvk_req = dist.irecv(gathered_k_shards[target_rank], src=target_global_rank, group=seq_p_group)
                        recvv_req = dist.irecv(gathered_v_shards[target_rank], src=target_global_rank, group=seq_p_group)
                        sendq_req = dist.isend(q_shards[target_rank], dst=target_global_rank, group=seq_p_group)
                        sendk_req = dist.isend(k_shards[target_rank], dst=target_global_rank, group=seq_p_group)
                        sendv_req = dist.isend(v_shards[target_rank], dst=target_global_rank, group=seq_p_group)
                    sendq_req.wait()
                    sendk_req.wait()
                    sendv_req.wait()
                    recvq_req.wait()
                    recvk_req.wait()
                    recvv_req.wait()
>>>>>>> 8530a2fb

        # 拼接所有分片 (在序列维度上)
        # 每个 gathered_*_shards[i] 的形状是 (seq_len/N, num_heads/N, head_dim)
        # 拼接后形状是 (seq_len, num_heads/N, head_dim)
        img_q = torch.cat(gathered_q_shards, dim=0)
        img_k = torch.cat(gathered_k_shards, dim=0)
        img_v = torch.cat(gathered_v_shards, dim=0)

        # 处理文本的查询、键和值，选择当前进程的头
        txt_q = txt_q[:, cur_rank * shard_heads : (cur_rank + 1) * shard_heads, :]
        txt_k = txt_k[:, cur_rank * shard_heads : (cur_rank + 1) * shard_heads, :]
        txt_v = txt_v[:, cur_rank * shard_heads : (cur_rank + 1) * shard_heads, :]

        # 合并图像和文本的查询、键和值
        q = torch.cat((img_q, txt_q), dim=0)
        k = torch.cat((img_k, txt_k), dim=0)
        v = torch.cat((img_v, txt_v), dim=0)

        # 初始化累积序列长度张量
        cu_seqlens_qkv = torch.zeros([2], dtype=torch.int32, device="cuda")
        s = txt_qkv_len + img_q.shape[0]  # 计算文本和图像的总长度
        s1 = s  # 当前样本的结束位置
        cu_seqlens_qkv[1] = s1  # 设置累积序列长度
        if txt_mask_len:
            s2 = txt_mask_len + img_q.shape[0]  # 文本掩码的结束位置
            cu_seqlens_qkv = torch.cat(cu_seqlens_qkv, s2)
        max_seqlen_qkv = img_q.shape[0] + txt_q.shape[0]  # 最大序列长度

        # 调用注意力函数计算注意力结果
        # attn = attention(attention_type=attention_type, q=q, k=k, v=v, cu_seqlens_q=cu_seqlens_qkv, cu_seqlens_kv=cu_seqlens_qkv, max_seqlen_q=max_seqlen_qkv, max_seqlen_kv=max_seqlen_qkv)
        attn = attention_module.apply(q=q, k=k, v=v, cu_seqlens_q=cu_seqlens_qkv, cu_seqlens_kv=cu_seqlens_qkv, max_seqlen_q=max_seqlen_qkv, max_seqlen_kv=max_seqlen_qkv, model_cls=model_cls)

        # 分割图像和文本的注意力结果
        img_attn, txt_attn = attn[: img_q.shape[0], :], attn[img_q.shape[0] :,]

        # 收集所有进程的文本注意力结果
        gathered_txt_attn = [torch.empty_like(txt_attn) for _ in range(world_size)]
        dist.all_gather(gathered_txt_attn, txt_attn, group=seq_p_group)

        img_attn = self._reshape_img_attn(img_attn, world_size, shard_seqlen, shard_heads, hidden_dims, seq_p_group, use_fp8_comm)

        txt_attn = torch.cat(gathered_txt_attn, dim=1)  # 合并所有进程的文本注意力结果

        # 合并图像和文本的注意力结果
        attn = torch.cat([img_attn, txt_attn], dim=0)

        return attn  # 返回最终的注意力结果

    @torch.compiler.disable
    def _reshape_img_attn(self, img_attn, world_size, shard_seqlen, shard_heads, hidden_dims, seq_p_group, use_fp8_comm):
        cur_rank = dist.get_rank(seq_p_group)
        global_world_size = dist.get_world_size()
        global_rank = dist.get_global_rank(seq_p_group, cur_rank)
        cfg_p_group_index = global_rank // world_size

        img_attn = img_attn.reshape(world_size * shard_seqlen, shard_heads, hidden_dims)  # 重塑图像注意力结果
        attn_dtype = img_attn.dtype

        # 按序列维度切分成 N 份
        attn_shards = [img_attn[i * shard_seqlen : (i + 1) * shard_seqlen, :, :].contiguous() for i in range(world_size)]

        if use_fp8_comm:
<<<<<<< HEAD
            attn_fp8_byte_tensors = []
            attn_fp8_bytes = 0
            attn_fp8_dtype = None
            attn_scale_dtype = None
            for i in range(world_size):
                attn_fp8, attn_scale = quant_fp8_vllm(attn_shards[i].reshape(-1, hidden_dims))
                if i == 0:
                    attn_fp8_bytes = attn_fp8.numel() * attn_fp8.element_size()
                    attn_fp8_dtype = attn_fp8.dtype
                    attn_scale_dtype = attn_scale.dtype
                attn_fp8_byte_tensors.append(torch.cat([attn_fp8.contiguous().reshape(-1).view(torch.uint8), attn_scale.contiguous().reshape(-1).view(torch.uint8)], dim=0))

            gathered_attn_fp8_byte_tensors = self.load_balanced_all_to_all(attn_fp8_byte_tensors, seq_p_group)

            gathered_attn_shards = []
            for i in range(world_size):
                attn_fp8_byte_tensor = gathered_attn_fp8_byte_tensors[i]
                attn_fp8 = attn_fp8_byte_tensor[:attn_fp8_bytes].view(attn_fp8_dtype).reshape(-1, hidden_dims)
                attn_scale = attn_fp8_byte_tensor[attn_fp8_bytes:].view(attn_scale_dtype).reshape(-1, 1)
                attn_shards_new = dequant_fp8_vllm(attn_fp8, attn_scale, attn_dtype).reshape(-1, shard_heads, hidden_dims)
                gathered_attn_shards.append(attn_shards_new)

        else:
            gathered_attn_shards = self.load_balanced_all_to_all(attn_shards, seq_p_group)
=======
            original_dtype = img_attn.dtype
            original_shape = img_attn.shape

            # 量化所有分片
            attn_shards_fp8 = []
            attn_scales = []
            for i in range(world_size):
                attn_fp8, attn_scale = quant_fp8_vllm(attn_shards[i].reshape(-1, original_shape[-1]))
                attn_shards_fp8.append(attn_fp8)
                attn_scales.append(attn_scale)

            # 准备接收缓冲区 (FP8 + scale)
            gathered_attn_fp8 = [None] * world_size
            gathered_attn_scales = [None] * world_size
            for target_rank in range(world_size):
                if target_rank != cur_rank:
                    gathered_attn_fp8[target_rank] = torch.empty_like(attn_shards_fp8[target_rank])
                    gathered_attn_scales[target_rank] = torch.empty_like(attn_scales[target_rank])
                else:
                    gathered_attn_fp8[cur_rank] = attn_shards_fp8[cur_rank]
                    gathered_attn_scales[cur_rank] = attn_scales[cur_rank]

            # 通信 FP8 数据和 scales
            for target_rank in range(world_size):
                target_global_rank = cfg_p_group_index * world_size + target_rank
                if target_rank != cur_rank:
                    if cur_rank < target_rank:
                        send_attn_fp8_req = dist.isend(attn_shards_fp8[target_rank], dst=target_global_rank, group=seq_p_group)
                        send_attn_scale_req = dist.isend(attn_scales[target_rank], dst=target_global_rank, group=seq_p_group)
                        recv_attn_fp8_req = dist.irecv(gathered_attn_fp8[target_rank], src=target_global_rank, group=seq_p_group)
                        recv_attn_scale_req = dist.irecv(gathered_attn_scales[target_rank], src=target_global_rank, group=seq_p_group)
                    else:
                        recv_attn_fp8_req = dist.irecv(gathered_attn_fp8[target_rank], src=target_global_rank, group=seq_p_group)
                        recv_attn_scale_req = dist.irecv(gathered_attn_scales[target_rank], src=target_global_rank, group=seq_p_group)
                        send_attn_fp8_req = dist.isend(attn_shards_fp8[target_rank], dst=target_global_rank, group=seq_p_group)
                        send_attn_scale_req = dist.isend(attn_scales[target_rank], dst=target_global_rank, group=seq_p_group)
                    send_attn_fp8_req.wait()
                    send_attn_scale_req.wait()
                    recv_attn_fp8_req.wait()
                    recv_attn_scale_req.wait()

            # 反量化
            gathered_attn_shards = []
            for i in range(world_size):
                attn_shards_new = dequant_fp8_vllm(gathered_attn_fp8[i], gathered_attn_scales[i], original_dtype).reshape(-1, shard_heads, hidden_dims)
                gathered_attn_shards.append(attn_shards_new)
        else:
            # 准备接收缓冲区
            gathered_attn_shards = [None] * world_size
            for target_rank in range(world_size):
                if target_rank != cur_rank:
                    gathered_attn_shards[target_rank] = torch.empty_like(attn_shards[target_rank])
                else:
                    gathered_attn_shards[cur_rank] = attn_shards[cur_rank]

            # 通信
            for target_rank in range(world_size):
                target_global_rank = cfg_p_group_index * world_size + target_rank
                if target_rank != cur_rank:
                    if cur_rank < target_rank:
                        send_req = dist.isend(attn_shards[target_rank], dst=target_global_rank, group=seq_p_group)
                        recv_req = dist.irecv(gathered_attn_shards[target_rank], src=target_global_rank, group=seq_p_group)
                    else:
                        recv_req = dist.irecv(gathered_attn_shards[target_rank], src=target_global_rank, group=seq_p_group)
                        send_req = dist.isend(attn_shards[target_rank], dst=target_global_rank, group=seq_p_group)
                    send_req.wait()
                    recv_req.wait()
>>>>>>> 8530a2fb

        # 拼接所有分片 (在头维度上)
        img_attn = torch.cat(gathered_attn_shards, dim=1)
        img_attn = img_attn.reshape(shard_seqlen, -1)  # 重塑为 [shard_seqlen, -1] 形状

        return img_attn<|MERGE_RESOLUTION|>--- conflicted
+++ resolved
@@ -77,10 +77,6 @@
             img_q = all2all_seq2head(img_q, group=seq_p_group)
             img_k = all2all_seq2head(img_k, group=seq_p_group)
             img_v = all2all_seq2head(img_v, group=seq_p_group)
-<<<<<<< HEAD
-        self.device_synchronize()  # 确保CUDA操作完成
-=======
->>>>>>> 8530a2fb
 
         # 处理文本的查询、键和值，选择当前进程的头
         txt_q = txt_q[:, cur_rank * shard_heads : (cur_rank + 1) * shard_heads, :]
@@ -140,20 +136,6 @@
         img_attn = img_attn.reshape(shard_seqlen, -1)  # 重塑为 [shard_seqlen, -1] 形状
         return img_attn
 
-<<<<<<< HEAD
-    def device_synchronize(
-        self,
-    ):
-        if torch.cuda.is_available():
-            # no need to sync between comm and comp
-            # torch.cuda.synchronize()
-            self.config["run_device"] = "cuda"
-        elif hasattr(torch, "mlu") and torch.mlu.is_available():
-            torch.mlu.synchronize()
-            self.config["run_device"] = "mlu"
-
-=======
->>>>>>> 8530a2fb
 
 @ATTN_WEIGHT_REGISTER("ulysses-4090")
 class Ulysses4090AttnWeight(AttnWeightTemplate):
@@ -161,7 +143,6 @@
         self.config = {}
         self.rounds = []
 
-<<<<<<< HEAD
     def generate_round_robin_pairs(self, seq_p_group=None):
         """
         生成循环赛配对表，并确保每个配对中的第一个元素小于第二个
@@ -257,8 +238,6 @@
 
         return gathered_shards
 
-=======
->>>>>>> 8530a2fb
     def apply(self, q, k, v, img_qkv_len, cu_seqlens_qkv, attention_module=None, seq_p_group=None, model_cls=None, use_fp8_comm=False):
         """
         执行 Ulysses 注意力机制，结合图像和文本的查询、键和值。
@@ -310,7 +289,6 @@
         num_heads = img_q.shape[1]
         shard_heads = num_heads // world_size
 
-<<<<<<< HEAD
         # 将 image QKV 拼接后，按头维度切分成 N 份,每份大小为 D/N
         img_qkv = torch.stack([img_q, img_k, img_v], dim=0)
         qkv_shards = [img_qkv[:, :, i * shard_heads : (i + 1) * shard_heads, :].contiguous() for i in range(world_size)]
@@ -331,107 +309,10 @@
 
             gathered_qkv_fp8_byte_tensors = self.load_balanced_all_to_all(qkv_fp8_byte_tensors, seq_p_group)
 
-=======
-        # 将 QKV 按头维度切分成 N 份,每份大小为 D/N
-        q_shards = [img_q[:, i * shard_heads : (i + 1) * shard_heads, :].contiguous() for i in range(world_size)]
-        k_shards = [img_k[:, i * shard_heads : (i + 1) * shard_heads, :].contiguous() for i in range(world_size)]
-        v_shards = [img_v[:, i * shard_heads : (i + 1) * shard_heads, :].contiguous() for i in range(world_size)]
-
-        if use_fp8_comm:
-            original_dtype = img_q.dtype
-            original_shape = img_q.shape
-
-            # 量化所有分片
-            q_shards_fp8 = []
-            q_scales = []
-            k_shards_fp8 = []
-            k_scales = []
-            v_shards_fp8 = []
-            v_scales = []
-            for i in range(world_size):
-                q_fp8, q_scale = quant_fp8_vllm(q_shards[i].reshape(-1, original_shape[-1]))
-                q_shards_fp8.append(q_fp8)
-                q_scales.append(q_scale)
-                k_fp8, k_scale = quant_fp8_vllm(k_shards[i].reshape(-1, original_shape[-1]))
-                k_shards_fp8.append(k_fp8)
-                k_scales.append(k_scale)
-                v_fp8, v_scale = quant_fp8_vllm(v_shards[i].reshape(-1, original_shape[-1]))
-                v_shards_fp8.append(v_fp8)
-                v_scales.append(v_scale)
-
-            # 准备接收缓冲区 (FP8 + scale)
-            gathered_q_fp8 = [None] * world_size
-            gathered_q_scales = [None] * world_size
-            gathered_k_fp8 = [None] * world_size
-            gathered_k_scales = [None] * world_size
-            gathered_v_fp8 = [None] * world_size
-            gathered_v_scales = [None] * world_size
-            for target_rank in range(world_size):
-                if target_rank != cur_rank:
-                    gathered_q_fp8[target_rank] = torch.empty_like(q_shards_fp8[target_rank])
-                    gathered_q_scales[target_rank] = torch.empty_like(q_scales[target_rank])
-                    gathered_k_fp8[target_rank] = torch.empty_like(k_shards_fp8[target_rank])
-                    gathered_k_scales[target_rank] = torch.empty_like(k_scales[target_rank])
-                    gathered_v_fp8[target_rank] = torch.empty_like(v_shards_fp8[target_rank])
-                    gathered_v_scales[target_rank] = torch.empty_like(v_scales[target_rank])
-                else:
-                    gathered_q_fp8[cur_rank] = q_shards_fp8[cur_rank]
-                    gathered_q_scales[cur_rank] = q_scales[cur_rank]
-                    gathered_k_fp8[cur_rank] = k_shards_fp8[cur_rank]
-                    gathered_k_scales[cur_rank] = k_scales[cur_rank]
-                    gathered_v_fp8[cur_rank] = v_shards_fp8[cur_rank]
-                    gathered_v_scales[cur_rank] = v_scales[cur_rank]
-
-            # 通信 FP8 数据和 scales
-            for target_rank in range(world_size):
-                target_global_rank = cfg_p_group_index * world_size + target_rank
-                if target_rank != cur_rank:
-                    if cur_rank < target_rank:
-                        sendq_fp8_req = dist.isend(q_shards_fp8[target_rank], dst=target_global_rank, group=seq_p_group)
-                        sendk_fp8_req = dist.isend(k_shards_fp8[target_rank], dst=target_global_rank, group=seq_p_group)
-                        sendv_fp8_req = dist.isend(v_shards_fp8[target_rank], dst=target_global_rank, group=seq_p_group)
-                        sendq_scale_req = dist.isend(q_scales[target_rank], dst=target_global_rank, group=seq_p_group)
-                        sendk_scale_req = dist.isend(k_scales[target_rank], dst=target_global_rank, group=seq_p_group)
-                        sendv_scale_req = dist.isend(v_scales[target_rank], dst=target_global_rank, group=seq_p_group)
-                        recvq_fp8_req = dist.irecv(gathered_q_fp8[target_rank], src=target_global_rank, group=seq_p_group)
-                        recvk_fp8_req = dist.irecv(gathered_k_fp8[target_rank], src=target_global_rank, group=seq_p_group)
-                        recvv_fp8_req = dist.irecv(gathered_v_fp8[target_rank], src=target_global_rank, group=seq_p_group)
-                        recvq_scale_req = dist.irecv(gathered_q_scales[target_rank], src=target_global_rank, group=seq_p_group)
-                        recvk_scale_req = dist.irecv(gathered_k_scales[target_rank], src=target_global_rank, group=seq_p_group)
-                        recvv_scale_req = dist.irecv(gathered_v_scales[target_rank], src=target_global_rank, group=seq_p_group)
-                    else:
-                        recvq_fp8_req = dist.irecv(gathered_q_fp8[target_rank], src=target_global_rank, group=seq_p_group)
-                        recvk_fp8_req = dist.irecv(gathered_k_fp8[target_rank], src=target_global_rank, group=seq_p_group)
-                        recvv_fp8_req = dist.irecv(gathered_v_fp8[target_rank], src=target_global_rank, group=seq_p_group)
-                        recvq_scale_req = dist.irecv(gathered_q_scales[target_rank], src=target_global_rank, group=seq_p_group)
-                        recvk_scale_req = dist.irecv(gathered_k_scales[target_rank], src=target_global_rank, group=seq_p_group)
-                        recvv_scale_req = dist.irecv(gathered_v_scales[target_rank], src=target_global_rank, group=seq_p_group)
-                        sendq_fp8_req = dist.isend(q_shards_fp8[target_rank], dst=target_global_rank, group=seq_p_group)
-                        sendk_fp8_req = dist.isend(k_shards_fp8[target_rank], dst=target_global_rank, group=seq_p_group)
-                        sendv_fp8_req = dist.isend(v_shards_fp8[target_rank], dst=target_global_rank, group=seq_p_group)
-                        sendq_scale_req = dist.isend(q_scales[target_rank], dst=target_global_rank, group=seq_p_group)
-                        sendk_scale_req = dist.isend(k_scales[target_rank], dst=target_global_rank, group=seq_p_group)
-                        sendv_scale_req = dist.isend(v_scales[target_rank], dst=target_global_rank, group=seq_p_group)
-                    sendq_fp8_req.wait()
-                    sendk_fp8_req.wait()
-                    sendv_fp8_req.wait()
-                    sendq_scale_req.wait()
-                    sendk_scale_req.wait()
-                    sendv_scale_req.wait()
-                    recvq_fp8_req.wait()
-                    recvk_fp8_req.wait()
-                    recvv_fp8_req.wait()
-                    recvq_scale_req.wait()
-                    recvk_scale_req.wait()
-                    recvv_scale_req.wait()
-
-            # 反量化
->>>>>>> 8530a2fb
             gathered_q_shards = []
             gathered_k_shards = []
             gathered_v_shards = []
             for i in range(world_size):
-<<<<<<< HEAD
                 qkv_fp8_byte_tensor = gathered_qkv_fp8_byte_tensors[i]
                 qkv_fp8 = qkv_fp8_byte_tensor[:qkv_fp8_bytes].view(qkv_fp8_dtype).reshape(3, -1, hidden_dims)
                 qkv_scale = qkv_fp8_byte_tensor[qkv_fp8_bytes:].view(qkv_scale_dtype).reshape(3, -1, 1)
@@ -452,54 +333,6 @@
                 gathered_q_shards.append(qkv_tensor[0])
                 gathered_k_shards.append(qkv_tensor[1])
                 gathered_v_shards.append(qkv_tensor[2])
-=======
-                q_shards_new = dequant_fp8_vllm(gathered_q_fp8[i], gathered_q_scales[i], original_dtype).reshape(-1, shard_heads, hidden_dims)
-                k_shards_new = dequant_fp8_vllm(gathered_k_fp8[i], gathered_k_scales[i], original_dtype).reshape(-1, shard_heads, hidden_dims)
-                v_shards_new = dequant_fp8_vllm(gathered_v_fp8[i], gathered_v_scales[i], original_dtype).reshape(-1, shard_heads, hidden_dims)
-                gathered_q_shards.append(q_shards_new)
-                gathered_k_shards.append(k_shards_new)
-                gathered_v_shards.append(v_shards_new)
-
-        else:
-            # 准备接收缓冲区
-            gathered_q_shards = [None] * world_size
-            gathered_k_shards = [None] * world_size
-            gathered_v_shards = [None] * world_size
-            for target_rank in range(world_size):
-                if target_rank != cur_rank:
-                    gathered_q_shards[target_rank] = torch.empty_like(q_shards[target_rank])
-                    gathered_k_shards[target_rank] = torch.empty_like(k_shards[target_rank])
-                    gathered_v_shards[target_rank] = torch.empty_like(v_shards[target_rank])
-                else:
-                    gathered_q_shards[cur_rank] = q_shards[cur_rank]
-                    gathered_k_shards[cur_rank] = k_shards[cur_rank]
-                    gathered_v_shards[cur_rank] = v_shards[cur_rank]
-
-            # 通信
-            for target_rank in range(world_size):
-                target_global_rank = cfg_p_group_index * world_size + target_rank
-                if target_rank != cur_rank:
-                    if cur_rank < target_rank:
-                        sendq_req = dist.isend(q_shards[target_rank], dst=target_global_rank, group=seq_p_group)
-                        sendk_req = dist.isend(k_shards[target_rank], dst=target_global_rank, group=seq_p_group)
-                        sendv_req = dist.isend(v_shards[target_rank], dst=target_global_rank, group=seq_p_group)
-                        recvq_req = dist.irecv(gathered_q_shards[target_rank], src=target_global_rank, group=seq_p_group)
-                        recvk_req = dist.irecv(gathered_k_shards[target_rank], src=target_global_rank, group=seq_p_group)
-                        recvv_req = dist.irecv(gathered_v_shards[target_rank], src=target_global_rank, group=seq_p_group)
-                    else:
-                        recvq_req = dist.irecv(gathered_q_shards[target_rank], src=target_global_rank, group=seq_p_group)
-                        recvk_req = dist.irecv(gathered_k_shards[target_rank], src=target_global_rank, group=seq_p_group)
-                        recvv_req = dist.irecv(gathered_v_shards[target_rank], src=target_global_rank, group=seq_p_group)
-                        sendq_req = dist.isend(q_shards[target_rank], dst=target_global_rank, group=seq_p_group)
-                        sendk_req = dist.isend(k_shards[target_rank], dst=target_global_rank, group=seq_p_group)
-                        sendv_req = dist.isend(v_shards[target_rank], dst=target_global_rank, group=seq_p_group)
-                    sendq_req.wait()
-                    sendk_req.wait()
-                    sendv_req.wait()
-                    recvq_req.wait()
-                    recvk_req.wait()
-                    recvv_req.wait()
->>>>>>> 8530a2fb
 
         # 拼接所有分片 (在序列维度上)
         # 每个 gathered_*_shards[i] 的形状是 (seq_len/N, num_heads/N, head_dim)
@@ -562,7 +395,6 @@
         attn_shards = [img_attn[i * shard_seqlen : (i + 1) * shard_seqlen, :, :].contiguous() for i in range(world_size)]
 
         if use_fp8_comm:
-<<<<<<< HEAD
             attn_fp8_byte_tensors = []
             attn_fp8_bytes = 0
             attn_fp8_dtype = None
@@ -587,75 +419,6 @@
 
         else:
             gathered_attn_shards = self.load_balanced_all_to_all(attn_shards, seq_p_group)
-=======
-            original_dtype = img_attn.dtype
-            original_shape = img_attn.shape
-
-            # 量化所有分片
-            attn_shards_fp8 = []
-            attn_scales = []
-            for i in range(world_size):
-                attn_fp8, attn_scale = quant_fp8_vllm(attn_shards[i].reshape(-1, original_shape[-1]))
-                attn_shards_fp8.append(attn_fp8)
-                attn_scales.append(attn_scale)
-
-            # 准备接收缓冲区 (FP8 + scale)
-            gathered_attn_fp8 = [None] * world_size
-            gathered_attn_scales = [None] * world_size
-            for target_rank in range(world_size):
-                if target_rank != cur_rank:
-                    gathered_attn_fp8[target_rank] = torch.empty_like(attn_shards_fp8[target_rank])
-                    gathered_attn_scales[target_rank] = torch.empty_like(attn_scales[target_rank])
-                else:
-                    gathered_attn_fp8[cur_rank] = attn_shards_fp8[cur_rank]
-                    gathered_attn_scales[cur_rank] = attn_scales[cur_rank]
-
-            # 通信 FP8 数据和 scales
-            for target_rank in range(world_size):
-                target_global_rank = cfg_p_group_index * world_size + target_rank
-                if target_rank != cur_rank:
-                    if cur_rank < target_rank:
-                        send_attn_fp8_req = dist.isend(attn_shards_fp8[target_rank], dst=target_global_rank, group=seq_p_group)
-                        send_attn_scale_req = dist.isend(attn_scales[target_rank], dst=target_global_rank, group=seq_p_group)
-                        recv_attn_fp8_req = dist.irecv(gathered_attn_fp8[target_rank], src=target_global_rank, group=seq_p_group)
-                        recv_attn_scale_req = dist.irecv(gathered_attn_scales[target_rank], src=target_global_rank, group=seq_p_group)
-                    else:
-                        recv_attn_fp8_req = dist.irecv(gathered_attn_fp8[target_rank], src=target_global_rank, group=seq_p_group)
-                        recv_attn_scale_req = dist.irecv(gathered_attn_scales[target_rank], src=target_global_rank, group=seq_p_group)
-                        send_attn_fp8_req = dist.isend(attn_shards_fp8[target_rank], dst=target_global_rank, group=seq_p_group)
-                        send_attn_scale_req = dist.isend(attn_scales[target_rank], dst=target_global_rank, group=seq_p_group)
-                    send_attn_fp8_req.wait()
-                    send_attn_scale_req.wait()
-                    recv_attn_fp8_req.wait()
-                    recv_attn_scale_req.wait()
-
-            # 反量化
-            gathered_attn_shards = []
-            for i in range(world_size):
-                attn_shards_new = dequant_fp8_vllm(gathered_attn_fp8[i], gathered_attn_scales[i], original_dtype).reshape(-1, shard_heads, hidden_dims)
-                gathered_attn_shards.append(attn_shards_new)
-        else:
-            # 准备接收缓冲区
-            gathered_attn_shards = [None] * world_size
-            for target_rank in range(world_size):
-                if target_rank != cur_rank:
-                    gathered_attn_shards[target_rank] = torch.empty_like(attn_shards[target_rank])
-                else:
-                    gathered_attn_shards[cur_rank] = attn_shards[cur_rank]
-
-            # 通信
-            for target_rank in range(world_size):
-                target_global_rank = cfg_p_group_index * world_size + target_rank
-                if target_rank != cur_rank:
-                    if cur_rank < target_rank:
-                        send_req = dist.isend(attn_shards[target_rank], dst=target_global_rank, group=seq_p_group)
-                        recv_req = dist.irecv(gathered_attn_shards[target_rank], src=target_global_rank, group=seq_p_group)
-                    else:
-                        recv_req = dist.irecv(gathered_attn_shards[target_rank], src=target_global_rank, group=seq_p_group)
-                        send_req = dist.isend(attn_shards[target_rank], dst=target_global_rank, group=seq_p_group)
-                    send_req.wait()
-                    recv_req.wait()
->>>>>>> 8530a2fb
 
         # 拼接所有分片 (在头维度上)
         img_attn = torch.cat(gathered_attn_shards, dim=1)
