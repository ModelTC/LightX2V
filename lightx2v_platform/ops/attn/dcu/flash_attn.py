import torch
from loguru import logger

from lightx2v_platform.ops.attn.template import AttnWeightTemplate
from lightx2v_platform.registry_factory import PLATFORM_ATTN_WEIGHT_REGISTER

# Try to import Flash Attention (ROCm version 2.6.1)
try:
    from flash_attn import flash_attn_varlen_func

    FLASH_ATTN_AVAILABLE = True
    logger.info(f"Flash Attention (ROCm) is available")
except ImportError:
    logger.warning("Flash Attention not found. Will use PyTorch SDPA as fallback.")
    flash_attn_varlen_func = None
    FLASH_ATTN_AVAILABLE = False


@PLATFORM_ATTN_WEIGHT_REGISTER("flash_attn_dcu")
class FlashAttnDcu(AttnWeightTemplate):
    """
    DCU Flash Attention implementation.

    Uses AMD ROCm version of Flash Attention 2.6.1 when available.
    Falls back to PyTorch SDPA (Scaled Dot Product Attention) if Flash Attention is not installed.

    Tested Environment:
    - PyTorch: 2.7.1
    - Python: 3.10
    - Flash Attention: 2.6.1 (ROCm)
<<<<<<< HEAD

=======
>>>>>>> 1eb26a87
    Reference: https://developer.sourcefind.cn/codes/modelzoo/wan2.1_pytorch/-/blob/master/wan/modules/attention.py
    """

    def __init__(self, weight_name="flash_attn_dcu"):
        super().__init__(weight_name)
        self.use_flash_attn = FLASH_ATTN_AVAILABLE

        if self.use_flash_attn:
            logger.info("Flash Attention 2.6.1 (ROCm) is available and will be used.")
        else:
            logger.warning("Flash Attention not available. Using PyTorch SDPA fallback.")

    def apply(
        self,
        q,
        k,
        v,
        q_lens=None,
        k_lens=None,
        dropout_p=0.0,
        softmax_scale=None,
        causal=False,
        window_size=(-1, -1),
        deterministic=False,
    ):
        """
        Execute Flash Attention computation.
<<<<<<< HEAD

=======
>>>>>>> 1eb26a87
        Args:
            q: [B, Lq, Nq, C1] Query tensor
            k: [B, Lk, Nk, C1] Key tensor
            v: [B, Lk, Nk, C2] Value tensor
            q_lens: [B] Optional sequence lengths for queries
            k_lens: [B] Optional sequence lengths for keys
            dropout_p: Dropout probability
            softmax_scale: Scaling factor for QK^T before softmax
            causal: Whether to apply causal mask
            window_size: Sliding window size tuple (left, right)
            deterministic: Whether to use deterministic algorithm
<<<<<<< HEAD

=======
>>>>>>> 1eb26a87
        Returns:
            Output tensor: [B, Lq, Nq, C2]
        """
        if not self.use_flash_attn:
            # Fallback to PyTorch SDPA
            return self._sdpa_fallback(q, k, v, causal, dropout_p)

        # Ensure data types are half precision
        half_dtypes = (torch.float16, torch.bfloat16)
        dtype = q.dtype if q.dtype in half_dtypes else torch.bfloat16
        out_dtype = q.dtype

        b, lq, lk = q.size(0), q.size(1), k.size(1)

        def half(x):
            return x if x.dtype in half_dtypes else x.to(dtype)

        # Preprocess query
        if q_lens is None:
            q_flat = half(q.flatten(0, 1))
            q_lens = torch.tensor([lq] * b, dtype=torch.int32, device=q.device)
        else:
            q_flat = half(torch.cat([u[:v] for u, v in zip(q, q_lens)]))

        # Preprocess key/value
        if k_lens is None:
            k_flat = half(k.flatten(0, 1))
            v_flat = half(v.flatten(0, 1))
            k_lens = torch.tensor([lk] * b, dtype=torch.int32, device=k.device)
        else:
            k_flat = half(torch.cat([u[:v] for u, v in zip(k, k_lens)]))
            v_flat = half(torch.cat([u[:v] for u, v in zip(v, k_lens)]))

        # Compute cumulative sequence lengths
        cu_seqlens_q = torch.cat([q_lens.new_zeros([1]), q_lens]).cumsum(0, dtype=torch.int32)
        cu_seqlens_k = torch.cat([k_lens.new_zeros([1]), k_lens]).cumsum(0, dtype=torch.int32)

        # Use Flash Attention 2.6.1 (ROCm version)
        output = flash_attn_varlen_func(
            q=q_flat,
            k=k_flat,
            v=v_flat,
            cu_seqlens_q=cu_seqlens_q,
            cu_seqlens_k=cu_seqlens_k,
            max_seqlen_q=lq,
            max_seqlen_k=lk,
            dropout_p=dropout_p,
            softmax_scale=softmax_scale,
            causal=causal,
            window_size=window_size,
            deterministic=deterministic,
        )

        # Reshape back to batch dimension
        output = output.unflatten(0, (b, lq))
        return output.to(out_dtype)

    def _sdpa_fallback(self, q, k, v, causal=False, dropout_p=0.0):
        """
        Fallback to PyTorch Scaled Dot Product Attention.
<<<<<<< HEAD

=======
>>>>>>> 1eb26a87
        Args:
            q: [B, Lq, Nq, C] Query tensor
            k: [B, Lk, Nk, C] Key tensor
            v: [B, Lk, Nk, C] Value tensor
            causal: Whether to apply causal mask
            dropout_p: Dropout probability
<<<<<<< HEAD

=======
>>>>>>> 1eb26a87
        Returns:
            Output tensor: [B, Lq, Nq, C]
        """
        # Transpose to [B, Nq, Lq, C] for SDPA
        q = q.transpose(1, 2)
        k = k.transpose(1, 2)
        v = v.transpose(1, 2)

        out = torch.nn.functional.scaled_dot_product_attention(q, k, v, attn_mask=None, is_causal=causal, dropout_p=dropout_p)

        # Transpose back to [B, Lq, Nq, C]
        return out.transpose(1, 2).contiguous()<|MERGE_RESOLUTION|>--- conflicted
+++ resolved
@@ -28,10 +28,6 @@
     - PyTorch: 2.7.1
     - Python: 3.10
     - Flash Attention: 2.6.1 (ROCm)
-<<<<<<< HEAD
-
-=======
->>>>>>> 1eb26a87
     Reference: https://developer.sourcefind.cn/codes/modelzoo/wan2.1_pytorch/-/blob/master/wan/modules/attention.py
     """
 
@@ -59,10 +55,6 @@
     ):
         """
         Execute Flash Attention computation.
-<<<<<<< HEAD
-
-=======
->>>>>>> 1eb26a87
         Args:
             q: [B, Lq, Nq, C1] Query tensor
             k: [B, Lk, Nk, C1] Key tensor
@@ -74,10 +66,6 @@
             causal: Whether to apply causal mask
             window_size: Sliding window size tuple (left, right)
             deterministic: Whether to use deterministic algorithm
-<<<<<<< HEAD
-
-=======
->>>>>>> 1eb26a87
         Returns:
             Output tensor: [B, Lq, Nq, C2]
         """
@@ -138,20 +126,12 @@
     def _sdpa_fallback(self, q, k, v, causal=False, dropout_p=0.0):
         """
         Fallback to PyTorch Scaled Dot Product Attention.
-<<<<<<< HEAD
-
-=======
->>>>>>> 1eb26a87
         Args:
             q: [B, Lq, Nq, C] Query tensor
             k: [B, Lk, Nk, C] Key tensor
             v: [B, Lk, Nk, C] Value tensor
             causal: Whether to apply causal mask
             dropout_p: Dropout probability
-<<<<<<< HEAD
-
-=======
->>>>>>> 1eb26a87
         Returns:
             Output tensor: [B, Lq, Nq, C]
         """
