--- conflicted
+++ resolved
@@ -2,21 +2,14 @@
 
 from lightx2v_platform.base.global_var import AI_DEVICE
 
-if AI_DEVICE == "mlu":
+PLATFORM = os.getenv("PLATFORM")
+if PLATFORM == "mlu":
     from .attn.cambricon_mlu import *
     from .mm.cambricon_mlu import *
-elif AI_DEVICE == "cuda":
-<<<<<<< HEAD
-    # Check if running on Hygon DCU platform
-    if os.getenv("PLATFORM") == "hygon_dcu":
-        from .attn.hygon_dcu import *
-elif AI_DEVICE == "npu":
+elif PLATFORM == "hygon_dcu":
+    from .attn.hygon_dcu import *
+elif PLATFORM == "amd_rocm":
+    from .attn.amd_rocm import *
+elif PLATFORM == "npu":
     from .attn.ascend_npu import *
-    from .mm.ascend_npu import *
-=======
-    platform = os.getenv("PLATFORM")
-    if platform == "hygon_dcu":
-        from .attn.hygon_dcu import *
-    elif platform == "amd_rocm":
-        from .attn.amd_rocm import *
->>>>>>> 3b184836
+    from .mm.ascend_npu import *